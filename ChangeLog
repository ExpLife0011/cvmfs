2.1.18:
<<<<<<< HEAD
  * Fix false parsing of /etc/cvmfs/domaind.d/cern.ch.* on mount
    (CVM-600)
  * Improve error logging when loading the cvmfs library (cf. CVM-595)
=======
  * Add cvmfs-info header sending the requested path (CVM-580)
  * Improve error logging when loading the cvmfs library 
    (cf. CVM-595)
>>>>>>> ecc51885
  * Fix crash in exclusive cache mode if unpin listener is called
    on mount (CVM-267) 
  * Add "volatile" repository and volatile cache class (CVM-263)
  * Fix TBB build system for 32bit on 64bit mock environments
  * Fix RPM spec file for FC20
  * Add cvmfs Python library
  * Fix permissions of private keys on repository creation
  * Fix race between cached chunked files and catalog updates
  * Fix false caching of catalog object in dirent
  * Support for RIPEMD-160 hash algorithm in lieu of SHA-1
  * Switch to TBB 4.2 update 2 
  * Bash completion for cvmfs_config and cvmfs_server
  * Fix build system for SL4

2.1.17:
  * Fix proxy failover on HTTP 403 errors (introduced in 2.1.16)

2.1.16:
  * Track uncompressed catalog sizes
  * Replace sudo magic in cvmfs_server by cvmfs_suid_helper
  * Record to syslog when highest inode exceeds 32bit
  * Support for user.inode_max extended attribute
  * Support importing a 2.1 repository
  * Remove left-over FIFOs from cache directory
  * Fix publish of recreated nested catalog hierarchies
  * Fix race between catalog reload and Fuse module reload
  * Fix parsing of CVMFS_MAX_TTL parameter
  * Optionally disable httpd check in cvmfs_server
  * Enforce immediate host failover on HTTP 404 errors
  * Experimental support for pkcs#7 signed whitelists
  * Fix build system for 32bit ARM
  * Opportunistically clean up before loading files > 25M
  * Change default catalog TTL to 15 minutes
  * Add support for default values in variant symlinks
  * Add support for extended attribute "rawlink"
  * Fix compile errors with Apple clang 5
  * Experimental support for replicating into client cache
  * Experimental support for "alien cache" (CVMFS_ALIEN_CACHE)
  * Fix multiple race conditions when repositories are unmounted
    during reload
  * Do not pull previous catalogs from snapshots
  * Replace mount helper shell script by binary
  * Replace autofs map shell script by binary
  * Fix potential endless loop in 'cvmfs_config setup'
  * Fix CVMFS_STRICT_MOUNT
  * TBB driven, parallel file processing engine in server
  * Follow rpm scheme in deb packaging (client, server, keys)
  * Add fnal stratum 1 to default configuration
  * Fix read-only cache mode

2.1.15:
  * Fix race in cvmfs_server publish
  * Fix rare inconsistency in runtime size tracking of the cache
  * Fix time calculation in cvmfs_talk host probe command
  * Allow for multi-repo operations and wildcards in 
    cvmfs_server
  * Allow for stratum 1 aliases
  * Add simple check for cache space to 'cvmfs_config chksetup'
  * Unpin catalogs on unmount
  * Fix treatment of local I/O errors during stream decompression
  * Change X-CVMFS2 header to User-Agent
  * Improve logging on mount
  * Properly finalize Fuse module on mount failures
  * Build system: fix libattr devel detection
  * Fix detecting the service utility under Ubuntu in cvmfs_config
  * Replace leveldb usleep by SafeSleepMs
  * Switch to leveldb 1.12.0 (IA-64 compatibility)
  * Fix parsing of config file without trailing newline
  * Expand backoff on download errors to the loading of 
    file catalogs 
  * Fix false negative caching of I/O errors that occur during
    path lookup
  * Place SQlite temporary files into cache directory
  * Move OS X client from fuse4x to OSXFuse
  * Properly handle (ignore) mount options
    auto, noauto, user, nouser, users, _netdev
  * Strip debug symbols from 3rd party externals
  * Resolve "auto" proxy according to WLCG auto proxy discovery
    (see http://cern.ch/go/HV9f)
  * cvmfs_server: increase default expiration time for .cvmfspublished
    to 2 minutes in order to avoid being dDoS'd by misconfigured
    Squids
  * Automatically unmount a crashed mountpoint from the watchdog
  * Connect SQlite logger to cvmfs logger
  * Switch to sqlite 3.7.17
  * Add check for accessibiliy of /etc/nsswitch.conf to
    cvmfs_config chksetup
  * Add experimental support for overlayfs as an alternative to
    aufs
  * Enforce hard limit on number of concurrent HTTP connections
  * Switch to libcurl 7.32.0
  * Switch to zlib 1.2.8
  * Switch to c-ares 1.10.0
  * Fix "one too often" fail-over
  * Consider all HTTP 5XX errors as host errors
  * Release pinned catalogs at high watermark of pinned files
  * Unset executable bit of /etc/cvmfs/{default.conf,config.sh}
  * Fix potential endless loop in download thread
  * Refurbish build system for external dependencies
  * Fix C binding of libcvmfs
  * Add "import" command to cvmfs_server that transforms a 2.0
    repository into a 2.1 repository (Stratum 0)
  * Add pin command to cvmfs_talk
  * Fix reading from socket in talk thread
  * Add "nameserver set" command to cvmfs_talk
  * Fix various issues with reading of chunked files
  * Decrease memory consumption of the inode tracker
  * Remove trailing empty attribute in listattr callback
  * Make repositories replicatable by default
  * Experimental support for repository tags (named snapshots).
    Allows to mount a specific repository version and to rollback
    and re-publish previous repository states.

2.1.14:
  * Fix initial problems introduced with the 2.1.13 security hotfix

2.1.13:
  * Fix security bug in /etc/auto.cvmfs: due to improper
    option checking, normal users can get root privileges
    through autofs.

2.1.12:
  * Perform host failover after unsuccessful proxy
    failover (test all paths)
  * Improve recovery reliabiliy after node crash 
    (force removal of cache database)
  * Fix help text of cvmfs_talk
  * Fix timeout for NFS shared maps
  * Drastically improved performance of copying the inode
    tracker
  * Safe guard against concurrent snapshot processes
  * Drop config.sh dependency from cvmfs_server

2.1.11:
  * Improve logging for whitelist expiry and fqrn errors
  * Add network path reset within the same proxy group
    (re-balance proxies)
  * Add network path reset for failover hosts
  * Add missing execmod SELinux exception for 32bit SL6
  * Fix occasional hangs of gdb when generating stack traces
  * Improve host/proxy failover logging
  * Fix host failover
  * Perform a host failover instead of a proxy failover 
    on HTTP 502, 504 errors
  * Add experimental support for "micro-syslog" implementation that
    writes syslog messages to a file.  Add CVMFS_USYSLOG parameter
    to specify the destination file.
  * Distinguish information, warning, and error records when
    writing to syslog
  * Add -march=i686 to CFLAGS and CXXFLAGS for 32bit builds 
  * Add CVMFS_MOUNT_RW switch parameter.  A read/write mount point
    can workaround problematic open flags (O_RDWR, O_TRUNC, ...)
  * Remove unused CVMFS_64BIT_INODES parameter
  * Avoid __sync_fetch_and_add on 64bit integers with a negative
    offset.  This breaks on 32bit systems.  It affects the counter
    for active file system calls in the loader.
  * SLES11 build system compatibility fixes

2.1.10:
  * Use continuous inodes on inode generation change instead of
    fixed bit fields.  This increases the usable inode space.
  * Ensure unique inode--path relationship during kernel-imposed
    lifetime of inodes.  Avoiding multiple inodes for the same path
    avoids large hangs of 100% system load.
  * Fix remove command in cache manager
  * Fix uid/euid of shared cache manager
  * Add 'evict' command to cvmfs_talk in order to remove specific
    files from cache
  * Improve logging for fatal cachedb update errors
  * Fix potential endless loop in signal handler
  * Add drainout mode and maintenance mode to internal affairs
  * Add number of forget() calls to file system statistics
  * Advise the kernel not to cache pages for files verified
    by cvmfs_fsck
  * Fix deadlock in 'cvmfs_config reload' when cwd is on cvmfs
  * Fix reloading with wiping out the cache directory in case
    the cache base directory is not owned by the cvmfs user
  * Fix restoring directory handle gauge
  * Prevent the leveldb build system from picking up the system's
    snappy library

2.1.9:
  * RHEL 6.4 SELinux rules for generating stack traces
  * Include stacktrace files in bugreport tarball
  * Check for attr utility in cvmfs_config
  * Fixed potential endless loop in automatic cache cleanup
  * Switched to SQlite 3.7.16.2
  * Fixed touching of .cvmfscatalog in server toolkit
  * Added "pause mode" to 'cvmfs_server publish' in order to allow
    for manually fixing file catalogs
  * Fix removal of temporary files in replication tools
  * Experimental support for "shared NFS maps", which are handled
    by sqlite and allow for NFS HA setups at the cost of performance
  * Recognize CVMFS_IPV4_ONLY environment variable and, if set
    to a non-empty value, don't use IPv6 addresses
  * Recognize http_proxy in cvmfs server toolkit
  * Fix handling of "last_snapshot" sentinel in replication
    when not executed as root
  * Asynchronous catalog updates in the server toolkit
  * Fix: shared cache manager race during load-unload cycles
  * Fix: file descriptor leaks during Fuse module reload
  * Fix: handling of log level parameter in snapshot
  * Fix: save and restore open dir and open file counters
    when the fuse module is reloaded
  * Fixed several memory leaks when reloading the Fuse module
  * Improved logging for whitelist verification errors
  * Added "remount fence" in order to ensure consistent
    catalog operations
  * Fix: Rewind file descriptor on download retries
  * Log inode generation overflows to syslog
  * Pretty printing for 'cvmfs_config reload'
  * Fixed selinux context for SL5 in cvmfs_server
  * Omit autofs warnings in NFS mode
  * Added "inode tracker" to smoothly connect catalog reloads 
    and reloads of the Fuse module
  * Fix: handling of "-n" option in mount helper
  * Log application of new file system snapshots to syslog

2.1.8:
  * Added SElinux exception to allow unloading of cvmfs module
  * Run default signal handlers after custom crash handling
  * Fix for crash handler / ptrace Linux security handling
  * Support for ignoring x-directory hardlinks in the
    server toolkit
  * Fix: evaluation of symlinks could lead to wrong
    empty or 1-byte symlinks
  * Use 32bit inodes by default
  * Fixed wrong location for cache manager debug log
  * Fixed chksetup error about missing library on Mac

2.1.7:
  * Added support for CVMFS_KEYS_DIR, which has precedence over
    CVMFS_PUBLIC_KEY 
  * Changed default install prefix to /usr
  * Experimental support for file chunking
  * Experimental support for cache read-only mode
  * Multi-threaded, extensible storage backend
  * Improved error reporting on mount failures
  * Fix: cvmfs-internal 1G default for cache size
  * Fix: file permissions for local storage backend
  * Fix: prevent double mount block with private mount points
  * Fix: store compressed certificate in replication
  * Fix: Build system for parallel builds 
  * Fix: create stack traces by gdb, thereby handle hidden 
    symbols
  * Packaging: Do not try to reload when upgrading from
    the 2.0 branch
  * Fix: Save fuse module state only after drainout of
         file system calls
  * Fix: stale page caches across file catalog reloads
  * Fix: hardlink count for entries of 2.0 file catalogs
  * Fix: don't retry downloads on HTTP errors 
  * Fix: comply with system mount return values in the helper
  * Renamed cvmfs-lib RPM to cvmfs-devel 
  * Fixed cvmfs_config reload on clean nodes

2.1.6:
  * Fixed hanging reload when reload socket can not be
    opened
  * Prohibit the use of 2.0.X cache directories
  * Fixed 'cvmfs_config chksetup' for root not in sudoers
  * Added retry with exponential backoff to download
    worker, adjustable with CVMFS_MAX_RETRY,
    CVMFS_BACKOFF_INIT, CVMFS_BACKOFF_MAX
  * Added automatic proxy group reset after
    CVMFS_PROXY_RESET_AFTER seconds
  * Added network statistics to 'cvmfs_talk internal affairs'
  * Fixed 'cvmfs_config stat' for non-standard mount points
  * Default symbol visibility hidden 
  * Separate stacktrace logs by process
  * Packaging: don't strip binaries
  * cvmfs_reload returns with error if socket directory
    does not exist
  
2.1.5:
  * Added "pid cachemgr" command to cvmfs_talk
  * Added CERN IT public keys
  * Syslog facility adjustable to one of local0 .. local7

2.1.4:
  * Check permissions by default
  * Added cvmfs_suid mount option
  * Added cvmfs_talk commands "hotpatch history", "parameters"
  * Hotpatch functionality added (cvmfs_config reload)
  * Most parameters read by the cvmfs process
  * Server: fixed modifying attributes

2.1.3:
  * Fixed race condition when reloading catalogs
  * Handling of aufs .wh..wh.orph
  * Added -H "Pragma:" to uses of curl command line tool
  * Added /etc/exports to the bugreport
  * Added .cvmfscache and no_nfs_maps sentinel files

2.1.2:
  * Added sub packages for the server tools and the
    library
  * Added Stratum1 (replication) tools
  * Combined server binaries into cvmfs_swissknife
  * Bumped external versions: libcurl 7.27.0, c-ares 1.9.1,
    sqlite 3.7.14, sparsehash 1.12, zlib 1.2.7
  * Support for remote checking of repositories
  * Added Ubuntu (deb) packaging specs
  * Change default values: strict mount to no, shared cache
    to yes
  * Check for Fuse4X installation on Mac OS

2.1.1:
  * Start of 2.1 ChangeLog

2.1.0:
  see write-up at https://cernvm.cern.ch/portal/release-2.1

2.0.5:
  * Warn in cvmfs_config chksetup if no cache quota is set
  * Create cvmfs user in cvmfs_server if necessary
  * Fixed cvmfs_fsck on xfs
  * Fixed get_origin in config.sh
  * Speed up searach for existing mount point in mount helper
  * Log to syslog when new repository snapshot is applied
  * Fixed presentation error in cvmfs_stat
  * Added repository prefix to syslog messages
  * Fixed reporting of maximum cache size in cvmfs_config stat

2.0.4:
  * Re-opened the CVMFS_NFILES parameter for overwrites
 
2.0.3:
  * Fixed a typo in cvmfs_config stat that makes the Nagios 
    check believe there is no network connectivity

2.0.2:
  * Write cache cleanup to syslog
  * Fixed a big stinking bug when cleaning up the cache while 
    downloading

2.0.1:
  * Fixed build system error for 32bit builds on 64bit systems

2.0.0:
  * Declared immutable parameters in default.conf as read-only
  * Fix for Ubuntu 8.04 automounter
  * Experimental support for file backend added
  * Verify decompressed size on download
  * Unlink left-over temporary file catalogs in cvmfs_fsck
  * Fixed a file descriptor leak on loading certificates
  * Move dodgy files into a quarantaine folder in the cache
  * Log proxy switches to syslog
  * Use stack buffer for streamed file I/O
  * Fixed a file descriptor leak in the catalog load code
  * Exponential backoff for download errors to prevent
    Squid request storms
  * Log all file open errors except for ENOENT
  * Added bugreport command to cvmfs_config
  * More reliable cache db rebuild on corruption
  * Added stat command to cvmfs_config
  * Added extended attributes uptime, nclg, nopen, ndownload, 
    timeout, timeout_direct, rx, speed
  * Added snapshot retention to replica tools
  * Removed redhat-isms from cvmfs_config setup and in
    cvmfs service
  * Mount helper compatible with SuSE
  * Fixed mount helper for systems without fuse group
  * Added extended attributes pid, version, lhash, expires
    maxfd, usedfd, nioerr, proxy, host 
  * Fixed creating nested catalogs in the middle of two
    nested catalogs
  * Fixed lazy-load issue in cvmfs_sync with two paths sharing
    the same prefix
  * /bin/bash for cvmfs_config and mount/umount helpers
  * Changed bug report URL to cernvm.support@cern.ch
  * Fixed wrong mtab after failed umount

0.2.77:
  * Fixed a race condition in cvmfs service

0.2.76:
  * Fixed a typo in cvmfs_config setup
  * cvmfs_fsck recognizes temporary catalogs
  * Rewrote multi-threading in cvmfs_fsck in order to decrease
    memory consumption

0.2.75:
  * Fixed syslog message broadcasting
  * Warn about corruption in Linux kernel buffers in cvmfs_fsck
  * Automatically recover from corrupted LRU DB after system
    crash

0.2.74:
  * Fixed another internal database error when merging multi-level
    nested catalogs

0.2.73:
  * Fixed internal database errors when merging multi-level
    nested catalogs

0.2.72:
  * Fixed build script to create /cvmfs directory
  * Compare working catalog to published one in
    cvmfs_clgcmp
  * Fix for touched symlinks
  * Removed transactions from update statements, they are
    embraced by a big transaction anyway 
  * Check for chunks in cvmfs_clgcmp
  * Print SHA-1 in cvmfs_lscat
  * Added TTL to .cvmfspublished
  * Added revision to .cvmfspublished

0.2.71:
  * Fixed wrong return codes in getxattr

0.2.70:
  * Pulling of previous catalogs changed to best-effort
    (better recovery trade-off)
  * Added fsck command to cvmfs_server
  * Fixed stale objects in kernel caches, on TTL the kernel
    caches are drained out prior to loading the new catalog
  * Creation of mucro catalogs adjustable via -m switch
  * Extended attribute "revision" added, same for all
    directory entries of a cvmfs mount point
  * Extended attribute "hash" added for translating a path
    name into its content hash
  * cvmfs_snapshot reads parameters per repository from
    /etc/cvmfs/replica.repositories
  * Added max_ttl mount option / CVMFS_MAX_TTL parameter,
    covered by service cvmfs reload
  * Make cvmfs_fsck work for mounted repositories
  * Proper return values for cvmfs_fsck
  * Added revision command to cvmfs-talk
  * Included revision counter in file catalogs  

0.2.69:
  * Created cvmfs_server script to ease repository creation
  * Included zlib 1.2.5
  * Removed libssl dependency
  * (Re-)added remount command to cvmfs-talk
  * Removed catalog_timeout mount option (not needed with strong
    consistency)
  * Fixed link from parent to nested catalogs (strong consistency) 
  * Use use_ino mount option, which fixes cycle detection problems 
    in gnu fts (du, find, etc.)
  * Changed Fuse module memory allocator to jemalloc
  * Support for mucro catalogs in server backend
  * Moved cvmfsdrc(.local) to /etc/cvmfs/server.(conf|local)
  * Changed LRU DB locking mode to exclusive.  Improves performance
    and allows deletion of the LRU DB while cvmfs is mounted
  * Ignore touched symlinks in cvmfs_sync (instead of unsupported)
  * Protect against concurrent snapshots
  * Check registered nested catalogs against published ones
    in cvmfs_clgcmp  

0.2.68:
  * Fixed a bug in the snapshot script which caused the pull
    return value to be ignored
  * Force "strict mount" and catalog signatures by default
  * Decreased default catalog TTL to 1 hour
  * Removed /etc/cvmfs/profile.d
  * Added reload command to cvmfs service for
    proxy, host, and timeouts
  * Added "timeout info" and "timeout set" commands to cvmfs-talk
  * Added "proxy set" command to cvmfs-talk
  * Added "proxy switch group" command to cvmfs-talk
  * Added "proxy info" command to cvmfs-talk
  * Forbid double mount in mount helper
  * Added "mountpoint" command to cvmfs-talk
  * Changed fs key for local cache from url host to fqrn
  * Fixed a bug that can lead to data corruption in case
    of fail-over because of a timeout
  * Accept ; separator for hosts, the comma is deprecated
  * Probe hosts by default only if no proxy is active 
  * service cvmfs probe checks checks more strictly (fs type)
  * Make statfs (df) report occupied and total cache space
  * Fix for whitelists and unchanged catalogs in cvmfs_pull
  * For proxy notation, the | syntax has fail-over and load-balancing 
    combined, the + syntax is deprecated
  * Create nested catalogs on the directory structure during sync
  * Avoid auto-nested catalogs in hidden directories
  * Fixed an incorrect warning about changed inodes in sync
  * Additional check for malformed root node in catalogs
  * Build system fix
  * Added CVMFS_TIMEOUT and CVMFS_TIMEOUT_DIRECT parameters
    to configure timeouts with and without proxies
  * Fixed a segfault for deep mounts with non-existing top-level
    directory 

0.2.67:
  * Mount script typo fix

0.2.65:
  * CVMFS_HTTP_PROXY required
  * Default server URL for cern.ch in CERNVM_SERVER_URL 
 
0.2.64:
  * Build system fix

0.2.63:
  * Parallel compression and hashing in cvmfs_sync.bin
  * Fix for multiple webserver entry points    

0.2.62:
  * Added replica tools
  
0.2.61:
  * Fixed restarclean command in init script
  * Fixed atomic counters on Athlon MP
  * Improved handling of faulty proxies
  * Automated test suite added
  * Added options to write difference set to cvmfs_pull
  * Added cvmfs_scrub utility to check data dir
  * Bugfix in cvmfs_pull for consecutive downloads
  * Removed proxy option from cvmfs_pull
  * Use no-cache option on retry for cvmfs_pull

0.2.60:
  * Bugfix for cvmfs-init-scripts 

0.2.59:
  * Bugfix for default domain handling

0.2.58:
  * Bugfix in mount scripts for non-listed repositories
  * Bugfix in catalog tree module

0.2.57:
  * Removed CVMFS_REPOSITORY_NAME parameter
  * Added CVMFS_PUBLIC_KEY parameter
  * Moved key to /etc/cvmfs/keys/cern.ch.pub
  * Removed local.d, added domain.d, local configuration
    now based on files with suffix .local
  * Changed CVMFS_CACHE_DIR to CVMFS_CACHE_BASE
  * Changed namespace to /cvmfs/<FQRN>, like
    /cvmfs/atlas.cern.ch  

0.2.56:
  * Log mount/unmount to syslog
  * Added short term TTL (4 min.) for offline mode
  * Removed entry point mount option, all replicas are treated
    the same way
  * Added a secure mode (fail on errors) to cvmfs_pull
  * Changed catalog memory cache to direct mapped / 2 way associative
  * Changed name space to /cvmfs/cern.ch
  * Added a couple of consistency checks to cvmfs_config chksetup
  * cvmfs-talk reads the configuration
  * Added forward TTL adjustment
  * Added probe and restartautofs commands to service
  * Added catalog checksum cache
  * Added certificate and whitelist cache
  * Moved the chmod 000 interface to cvmfs-talk
  * Intermediate catalogs are handled by cvmfs_pull
  * Added "version patchlevel" command to cvmfs-talk
  * Increased number of internal file descriptors to 512
  * More clever catalog memory cache invalidation
  * SQlite memory allocations tuned (smaller memory footprint)

0.2.55:
  * Catalog load fix for informed lookup
  * Require special file available on the server for cvmfs_pull

0.2.54:
  * Fixes to the RPMs to be more standard compliant
  * Added snapshot handling to cvmfs_pull
  * Added CVMFS_STRICT_MOUNT parameter to allow preventing
    to mount non-listed repositories
  * Added CVMFS_FORCE_SIGNING parameter
  * Syslog level adjustable via mount option -o syslog_level
    and CVMFS_SYSLOG_LEVEL parameter
  * Mount scripts now recognize the CVMFS_TRACEFILE parameter
  * Increased catalog memory cache to 2^14 entries
  * Increased kernel cache lifetime to 60 seconds
  * More clever lookup of meta-data, huge speedup when many
    catalogs are loaded
  * Switched to SQlite 3.7.4
  * Removed remount_sleep option, now handled by flushing buffers
  * Fixed some multi-threading bugs
  * Switched to libcurl 7.21.3
  * Include timestamp in debug log
  * Changed failover + load-balaning proxy syntax: introduced 3rd 
    level to specify load-balance blocks first, failover later
  * Proper mapping of file catalogs and whitelists to repository
    names
  * Include-fix for kernel module
  * Added cvmfs_pull utility for backend storage synchronization
  * Fixed last-modified handling of cached catalogs
  * Added cvmfs_lvmrotate for snapshots
  * Added jemalloc to tarball, just in case
  * Set config.sh non-executable
  * Start cvmfs2 as cvmfs:cvmfs instead of cvmfs:fuse
  * Fixed wrong conversion for pre 0.2.53 cache directories

0.2.53:
  * Fixed libcrypto multi-threading issue
  * Fail on very slow downloads (instead of hanging)
  * Fixed SQlite memory enforcement issue
  * Switched to SQlite multi-thread mode
  * Open catalogs read-only on client
  * Write to syslog when download fails
  * Added support for local certificate blacklist
  * Loading of file catalogs rewritten, catalogs now handled
    by LRU module as well
  * Removed remount command from cvmfs-talk
  * Determine file type for rename in kernel module
  * removed all_catalogs mount option
  * added bookkeeping of dirty catalogs to avoid unnecessary
    signing
  * don't flush the fs change log when cvmfs_sync.bin fails
  * added cvmfs_lscat utility to assist in cutting directory
    trees
  * fix for large file support on 32bit  

0.2.52:
  * fixed Coverity-detected defects
  * support for lazy attach of catalogs in server tools
    (extends scalability to at least a couple of thousand
     catalogs)
  * bugfix in server tools when moving out nested catalogs
  * bugfix for large files (> 2GB)
  * bugfix in mount scripts for CDN usage

0.2.51:
  * bugfix in mount scripts for CDN
  * changed cvmfs_sign to sign single catalogs
  * server tools add schema version to properties table
  * server tools keep sha1 of previous revision of catalog
  * server tools register and maintain sha1 of nested catalogs 
  * server tools write extended checksum .cvmfspublished
  * added "open catalogs" command to cvmfs-talk
  * add last modified timestamp when making catalog snapshot
  * fixed time comparison to work on UTC instead of
    local time 
  * use the SQlite auto_vaccum=full feature for new catalogs
  * added cvmfs_unsign tool to strip a signature from a
    file catalog
  * store .cvmfscatalog as symlink into data dir
  * added basic rpm for server tools

0.2.50:
  * another fix in build system for server installation    

0.2.49:
  * fix in build system for server installation  

0.2.48:
  * added full meta data check for cvmfs_clgcmp
  * bugfix in cvmfs_sync for replaced files
  * added .cvmfsdirtab support in cvmfs-sync
  * added fuse as dependency for RPM
  * check and repair access rights for /dev/fuse
  * check for /dev/fuse before loading fuse module
  * replaced MD5 implementation with OpenSSL MD5
    (10-20% speedup)
  * replaced SHA1 implementation with OpenSSL SHA1
    (factor 5 speedup)
  * fixed some defects found by Coverity

0.2.47:
  * added basic catalog encryption/decryption routines
  * added debug mode, turned on by CVMFS_DEBUGLOG=$file
  * moved standard mount options logic from cvmfs.auto
    to the mount helper (fixes autofs ":" bug)
  * fix for pid command in cvmfs-talk
  * fix for mount scripts
  * fixes for cvmfs_clgcmp and cvmfs_sync

0.2.46:
  * mount scripts also check for /etc/cvmfs/site.conf
  * updated spec file for new mount scripts
  * fixed mount script compatibility issues

0.2.45:
  * intermediate release for testing

0.2.44:
  * fixed mount script compatibility issues  

0.2.43:
  * increased default number of open files to 32768

0.2.42:
  * build system fixes

0.2.41:
  * look for public key in /etc/cvmfs instead of /etc/cernvm
  * excluded public key from make install 
    (installed in packet manager)

0.2.40:
  * added mount scripts (--enable-mount-scripts)
  * added grab_mountpoint option (automount hack)
  * fixed setgid bug at bootstrap
 
0.2.39:
  * fixed option handling

0.2.38:
  * fixed build system destination directories

0.2.37:
  * removed pidfile option, not required anymore
  * switch mount options are actually handled as switches
  * fixed missing O_TRUNC flag in server tools   

0.2.36:
  * cvmfs Makefile.am fix for fuse-duplex.h

0.2.35:
  * fixed configure.ac name bug

0.2.34:
  * dropped pcre dependency
  * evaluate gid and uid Fuse parameter and use it to drop rights
  * added nofiles mount option to let CernVM-FS increase the ulimit
  * removed update proxies command from cvmfs-talk
  * proxies set via mount option
  * cache directory is created on demand
  * new boot code, uses fuse_main, compatible with automount, 
    supports -s switch
  * removed urlenc option, fixed to sha1 now
  * replaced cvmfs_journald by kernel module, 
    cvmfsd, and synchronization tools, dropped inotify dependency
  * reworked the talk part with a socket
  * couple of minor fixes according to coverity report
  * fixed builtin compilation of libfuse
  * fixed /var/lock/subsys bookkeeping for cvmfs init script
  * added CernVM RSA public key to RPM

0.2.33:
  * added libfuse to build system
  * added redirfs kernel module and cvmfs filter which is supposed
    to replace the cvmfs_journald server daemon soon
  * added libfuse 2.8.4

0.2.32:
  * bugfixes in cvmfs_sign and authentication thread in cvmfs_journald
  * revised build system, added option to use builtin libcurl
  * removed cvmfs1's make_cvmfs

0.2.31:
  * fixed libcurl multi-thread timeout signal handler issue 
  * wrapper around malloc & co. to abort on out-of-memory
  * prevent gcc from optimizing stack frames away 
  * fix around stack munging in signal handler

0.2.30:
  * performance improvements in stat() and open() callbacks
  * revised integration of tracer module, Intel TBB dependency dropped
  * export of CVMFS_HTTP_PROXY done by init script
  * new parameters in cvmfs.initd: ADDITIONAL_OPTIONS, OVERWRITE_OPTIONS
  * /etc/cvmfs.local is examined by rpm-init-script

0.2.29:
  * Start of ChangeLog<|MERGE_RESOLUTION|>--- conflicted
+++ resolved
@@ -1,13 +1,8 @@
 2.1.18:
-<<<<<<< HEAD
   * Fix false parsing of /etc/cvmfs/domaind.d/cern.ch.* on mount
     (CVM-600)
   * Improve error logging when loading the cvmfs library (cf. CVM-595)
-=======
   * Add cvmfs-info header sending the requested path (CVM-580)
-  * Improve error logging when loading the cvmfs library 
-    (cf. CVM-595)
->>>>>>> ecc51885
   * Fix crash in exclusive cache mode if unpin listener is called
     on mount (CVM-267) 
   * Add "volatile" repository and volatile cache class (CVM-263)

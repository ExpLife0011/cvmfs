2.1.7:
<<<<<<< HEAD
  * Improved error reporting on mount failures
=======
  * Fix: create stack traces by gdb, thereby handle hidden 
    symbols
>>>>>>> ac0a7f69
  * Packaging: Do not try to reload when upgrading from
    the 2.0 branch
  * Fix: Save fuse module state only after drainout of
         file system calls
  * Fix: stale page caches across file catalog reloads
  * Fix: hardlink count for entries of 2.0 file catalogs
  * Fix: don't retry downloads on HTTP errors 
  * Fix: comply with system mount return values in the helper
  * Renamed cvmfs-lib RPM to cvmfs-devel 
  * Fixed cvmfs_config reload on clean nodes

2.1.6:
  * Fixed hanging reload when reload socket can not be
    opened
  * Prohibit the use of 2.0.X cache directories
  * Fixed 'cvmfs_config chksetup' for root not in sudoers
  * Added retry with exponential backoff to download
    worker, adjustable with CVMFS_MAX_RETRY,
    CVMFS_BACKOFF_INIT, CVMFS_BACKOFF_MAX
  * Added automatic proxy group reset after
    CVMFS_PROXY_RESET_AFTER seconds
  * Added network statistics to 'cvmfs_talk internal affairs'
  * Fixed 'cvmfs_config stat' for non-standard mount points
  * Default symbol visibility hidden 
  * Separate stacktrace logs by process
  * Packaging: don't strip binaries
  * cvmfs_reload returns with error if socket directory
    does not exist
  
2.1.5:
  * Added "pid cachemgr" command to cvmfs_talk
  * Added CERN IT public keys
  * Syslog facility adjustable to one of local0 .. local7

2.1.4:
  * Check permissions by default
  * Added cvmfs_suid mount option
  * Added cvmfs_talk commands "hotpatch history", "parameters"
  * Hotpatch functionality added (cvmfs_config reload)
  * Most parameters read by the cvmfs process
  * Server: fixed modifying attributes

2.1.3:
  * Fixed race condition when reloading catalogs
  * Handling of aufs .wh..wh.orph
  * Added -H "Pragma:" to uses of curl command line tool
  * Added /etc/exports to the bugreport
  * Added .cvmfscache and no_nfs_maps sentinel files

2.1.2:
  * Added sub packages for the server tools and the
    library
  * Added Stratum1 (replication) tools
  * Combined server binaries into cvmfs_swissknife
  * Bumped external versions: libcurl 7.27.0, c-ares 1.9.1,
    sqlite 3.7.14, sparsehash 1.12, zlib 1.2.7
  * Support for remote checking of repositories
  * Added Ubuntu (deb) packaging specs
  * Change default values: strict mount to no, shared cache
    to yes
  * Check for Fuse4X installation on Mac OS

2.1.1:
  * Start of 2.1 ChangeLog

2.1.0:
  see write-up at https://cernvm.cern.ch/portal/release-2.1

2.0.5:
  * Warn in cvmfs_config chksetup if no cache quota is set
  * Create cvmfs user in cvmfs_server if necessary
  * Fixed cvmfs_fsck on xfs
  * Fixed get_origin in config.sh
  * Speed up searach for existing mount point in mount helper
  * Log to syslog when new repository snapshot is applied
  * Fixed presentation error in cvmfs_stat
  * Added repository prefix to syslog messages
  * Fixed reporting of maximum cache size in cvmfs_config stat

2.0.4:
  * Re-opened the CVMFS_NFILES parameter for overwrites
 
2.0.3:
  * Fixed a typo in cvmfs_config stat that makes the Nagios 
    check believe there is no network connectivity

2.0.2:
  * Write cache cleanup to syslog
  * Fixed a big stinking bug when cleaning up the cache while 
    downloading

2.0.1:
  * Fixed build system error for 32bit builds on 64bit systems

2.0.0:
  * Declared immutable parameters in default.conf as read-only
  * Fix for Ubuntu 8.04 automounter
  * Experimental support for file backend added
  * Verify decompressed size on download
  * Unlink left-over temporary file catalogs in cvmfs_fsck
  * Fixed a file descriptor leak on loading certificates
  * Move dodgy files into a quarantaine folder in the cache
  * Log proxy switches to syslog
  * Use stack buffer for streamed file I/O
  * Fixed a file descriptor leak in the catalog load code
  * Exponential backoff for download errors to prevent
    Squid request storms
  * Log all file open errors except for ENOENT
  * Added bugreport command to cvmfs_config
  * More reliable cache db rebuild on corruption
  * Added stat command to cvmfs_config
  * Added extended attributes uptime, nclg, nopen, ndownload, 
    timeout, timeout_direct, rx, speed
  * Added snapshot retention to replica tools
  * Removed redhat-isms from cvmfs_config setup and in
    cvmfs service
  * Mount helper compatible with SuSE
  * Fixed mount helper for systems without fuse group
  * Added extended attributes pid, version, lhash, expires
    maxfd, usedfd, nioerr, proxy, host 
  * Fixed creating nested catalogs in the middle of two
    nested catalogs
  * Fixed lazy-load issue in cvmfs_sync with two paths sharing
    the same prefix
  * /bin/bash for cvmfs_config and mount/umount helpers
  * Changed bug report URL to cernvm.support@cern.ch
  * Fixed wrong mtab after failed umount

0.2.77:
  * Fixed a race condition in cvmfs service

0.2.76:
  * Fixed a typo in cvmfs_config setup
  * cvmfs_fsck recognizes temporary catalogs
  * Rewrote multi-threading in cvmfs_fsck in order to decrease
    memory consumption

0.2.75:
  * Fixed syslog message broadcasting
  * Warn about corruption in Linux kernel buffers in cvmfs_fsck
  * Automatically recover from corrupted LRU DB after system
    crash

0.2.74:
  * Fixed another internal database error when merging multi-level
    nested catalogs

0.2.73:
  * Fixed internal database errors when merging multi-level
    nested catalogs

0.2.72:
  * Fixed build script to create /cvmfs directory
  * Compare working catalog to published one in
    cvmfs_clgcmp
  * Fix for touched symlinks
  * Removed transactions from update statements, they are
    embraced by a big transaction anyway 
  * Check for chunks in cvmfs_clgcmp
  * Print SHA-1 in cvmfs_lscat
  * Added TTL to .cvmfspublished
  * Added revision to .cvmfspublished

0.2.71:
  * Fixed wrong return codes in getxattr

0.2.70:
  * Pulling of previous catalogs changed to best-effort
    (better recovery trade-off)
  * Added fsck command to cvmfs_server
  * Fixed stale objects in kernel caches, on TTL the kernel
    caches are drained out prior to loading the new catalog
  * Creation of mucro catalogs adjustable via -m switch
  * Extended attribute "revision" added, same for all
    directory entries of a cvmfs mount point
  * Extended attribute "hash" added for translating a path
    name into its content hash
  * cvmfs_snapshot reads parameters per repository from
    /etc/cvmfs/replica.repositories
  * Added max_ttl mount option / CVMFS_MAX_TTL parameter,
    covered by service cvmfs reload
  * Make cvmfs_fsck work for mounted repositories
  * Proper return values for cvmfs_fsck
  * Added revision command to cvmfs-talk
  * Included revision counter in file catalogs  

0.2.69:
  * Created cvmfs_server script to ease repository creation
  * Included zlib 1.2.5
  * Removed libssl dependency
  * (Re-)added remount command to cvmfs-talk
  * Removed catalog_timeout mount option (not needed with strong
    consistency)
  * Fixed link from parent to nested catalogs (strong consistency) 
  * Use use_ino mount option, which fixes cycle detection problems 
    in gnu fts (du, find, etc.)
  * Changed Fuse module memory allocator to jemalloc
  * Support for mucro catalogs in server backend
  * Moved cvmfsdrc(.local) to /etc/cvmfs/server.(conf|local)
  * Changed LRU DB locking mode to exclusive.  Improves performance
    and allows deletion of the LRU DB while cvmfs is mounted
  * Ignore touched symlinks in cvmfs_sync (instead of unsupported)
  * Protect against concurrent snapshots
  * Check registered nested catalogs against published ones
    in cvmfs_clgcmp  

0.2.68:
  * Fixed a bug in the snapshot script which caused the pull
    return value to be ignored
  * Force "strict mount" and catalog signatures by default
  * Decreased default catalog TTL to 1 hour
  * Removed /etc/cvmfs/profile.d
  * Added reload command to cvmfs service for
    proxy, host, and timeouts
  * Added "timeout info" and "timeout set" commands to cvmfs-talk
  * Added "proxy set" command to cvmfs-talk
  * Added "proxy switch group" command to cvmfs-talk
  * Added "proxy info" command to cvmfs-talk
  * Forbid double mount in mount helper
  * Added "mountpoint" command to cvmfs-talk
  * Changed fs key for local cache from url host to fqrn
  * Fixed a bug that can lead to data corruption in case
    of fail-over because of a timeout
  * Accept ; separator for hosts, the comma is deprecated
  * Probe hosts by default only if no proxy is active 
  * service cvmfs probe checks checks more strictly (fs type)
  * Make statfs (df) report occupied and total cache space
  * Fix for whitelists and unchanged catalogs in cvmfs_pull
  * For proxy notation, the | syntax has fail-over and load-balancing 
    combined, the + syntax is deprecated
  * Create nested catalogs on the directory structure during sync
  * Avoid auto-nested catalogs in hidden directories
  * Fixed an incorrect warning about changed inodes in sync
  * Additional check for malformed root node in catalogs
  * Build system fix
  * Added CVMFS_TIMEOUT and CVMFS_TIMEOUT_DIRECT parameters
    to configure timeouts with and without proxies
  * Fixed a segfault for deep mounts with non-existing top-level
    directory 

0.2.67:
  * Mount script typo fix

0.2.65:
  * CVMFS_HTTP_PROXY required
  * Default server URL for cern.ch in CERNVM_SERVER_URL 
 
0.2.64:
  * Build system fix

0.2.63:
  * Parallel compression and hashing in cvmfs_sync.bin
  * Fix for multiple webserver entry points    

0.2.62:
  * Added replica tools
  
0.2.61:
  * Fixed restarclean command in init script
  * Fixed atomic counters on Athlon MP
  * Improved handling of faulty proxies
  * Automated test suite added
  * Added options to write difference set to cvmfs_pull
  * Added cvmfs_scrub utility to check data dir
  * Bugfix in cvmfs_pull for consecutive downloads
  * Removed proxy option from cvmfs_pull
  * Use no-cache option on retry for cvmfs_pull

0.2.60:
  * Bugfix for cvmfs-init-scripts 

0.2.59:
  * Bugfix for default domain handling

0.2.58:
  * Bugfix in mount scripts for non-listed repositories
  * Bugfix in catalog tree module

0.2.57:
  * Removed CVMFS_REPOSITORY_NAME parameter
  * Added CVMFS_PUBLIC_KEY parameter
  * Moved key to /etc/cvmfs/keys/cern.ch.pub
  * Removed local.d, added domain.d, local configuration
    now based on files with suffix .local
  * Changed CVMFS_CACHE_DIR to CVMFS_CACHE_BASE
  * Changed namespace to /cvmfs/<FQRN>, like
    /cvmfs/atlas.cern.ch  

0.2.56:
  * Log mount/unmount to syslog
  * Added short term TTL (4 min.) for offline mode
  * Removed entry point mount option, all replicas are treated
    the same way
  * Added a secure mode (fail on errors) to cvmfs_pull
  * Changed catalog memory cache to direct mapped / 2 way associative
  * Changed name space to /cvmfs/cern.ch
  * Added a couple of consistency checks to cvmfs_config chksetup
  * cvmfs-talk reads the configuration
  * Added forward TTL adjustment
  * Added probe and restartautofs commands to service
  * Added catalog checksum cache
  * Added certificate and whitelist cache
  * Moved the chmod 000 interface to cvmfs-talk
  * Intermediate catalogs are handled by cvmfs_pull
  * Added "version patchlevel" command to cvmfs-talk
  * Increased number of internal file descriptors to 512
  * More clever catalog memory cache invalidation
  * SQlite memory allocations tuned (smaller memory footprint)

0.2.55:
  * Catalog load fix for informed lookup
  * Require special file available on the server for cvmfs_pull

0.2.54:
  * Fixes to the RPMs to be more standard compliant
  * Added snapshot handling to cvmfs_pull
  * Added CVMFS_STRICT_MOUNT parameter to allow preventing
    to mount non-listed repositories
  * Added CVMFS_FORCE_SIGNING parameter
  * Syslog level adjustable via mount option -o syslog_level
    and CVMFS_SYSLOG_LEVEL parameter
  * Mount scripts now recognize the CVMFS_TRACEFILE parameter
  * Increased catalog memory cache to 2^14 entries
  * Increased kernel cache lifetime to 60 seconds
  * More clever lookup of meta-data, huge speedup when many
    catalogs are loaded
  * Switched to SQlite 3.7.4
  * Removed remount_sleep option, now handled by flushing buffers
  * Fixed some multi-threading bugs
  * Switched to libcurl 7.21.3
  * Include timestamp in debug log
  * Changed failover + load-balaning proxy syntax: introduced 3rd 
    level to specify load-balance blocks first, failover later
  * Proper mapping of file catalogs and whitelists to repository
    names
  * Include-fix for kernel module
  * Added cvmfs_pull utility for backend storage synchronization
  * Fixed last-modified handling of cached catalogs
  * Added cvmfs_lvmrotate for snapshots
  * Added jemalloc to tarball, just in case
  * Set config.sh non-executable
  * Start cvmfs2 as cvmfs:cvmfs instead of cvmfs:fuse
  * Fixed wrong conversion for pre 0.2.53 cache directories

0.2.53:
  * Fixed libcrypto multi-threading issue
  * Fail on very slow downloads (instead of hanging)
  * Fixed SQlite memory enforcement issue
  * Switched to SQlite multi-thread mode
  * Open catalogs read-only on client
  * Write to syslog when download fails
  * Added support for local certificate blacklist
  * Loading of file catalogs rewritten, catalogs now handled
    by LRU module as well
  * Removed remount command from cvmfs-talk
  * Determine file type for rename in kernel module
  * removed all_catalogs mount option
  * added bookkeeping of dirty catalogs to avoid unnecessary
    signing
  * don't flush the fs change log when cvmfs_sync.bin fails
  * added cvmfs_lscat utility to assist in cutting directory
    trees
  * fix for large file support on 32bit  

0.2.52:
  * fixed Coverity-detected defects
  * support for lazy attach of catalogs in server tools
    (extends scalability to at least a couple of thousand
     catalogs)
  * bugfix in server tools when moving out nested catalogs
  * bugfix for large files (> 2GB)
  * bugfix in mount scripts for CDN usage

0.2.51:
  * bugfix in mount scripts for CDN
  * changed cvmfs_sign to sign single catalogs
  * server tools add schema version to properties table
  * server tools keep sha1 of previous revision of catalog
  * server tools register and maintain sha1 of nested catalogs 
  * server tools write extended checksum .cvmfspublished
  * added "open catalogs" command to cvmfs-talk
  * add last modified timestamp when making catalog snapshot
  * fixed time comparison to work on UTC instead of
    local time 
  * use the SQlite auto_vaccum=full feature for new catalogs
  * added cvmfs_unsign tool to strip a signature from a
    file catalog
  * store .cvmfscatalog as symlink into data dir
  * added basic rpm for server tools

0.2.50:
  * another fix in build system for server installation    

0.2.49:
  * fix in build system for server installation  

0.2.48:
  * added full meta data check for cvmfs_clgcmp
  * bugfix in cvmfs_sync for replaced files
  * added .cvmfsdirtab support in cvmfs-sync
  * added fuse as dependency for RPM
  * check and repair access rights for /dev/fuse
  * check for /dev/fuse before loading fuse module
  * replaced MD5 implementation with OpenSSL MD5
    (10-20% speedup)
  * replaced SHA1 implementation with OpenSSL SHA1
    (factor 5 speedup)
  * fixed some defects found by Coverity

0.2.47:
  * added basic catalog encryption/decryption routines
  * added debug mode, turned on by CVMFS_DEBUGLOG=$file
  * moved standard mount options logic from cvmfs.auto
    to the mount helper (fixes autofs ":" bug)
  * fix for pid command in cvmfs-talk
  * fix for mount scripts
  * fixes for cvmfs_clgcmp and cvmfs_sync

0.2.46:
  * mount scripts also check for /etc/cvmfs/site.conf
  * updated spec file for new mount scripts
  * fixed mount script compatibility issues

0.2.45:
  * intermediate release for testing

0.2.44:
  * fixed mount script compatibility issues  

0.2.43:
  * increased default number of open files to 32768

0.2.42:
  * build system fixes

0.2.41:
  * look for public key in /etc/cvmfs instead of /etc/cernvm
  * excluded public key from make install 
    (installed in packet manager)

0.2.40:
  * added mount scripts (--enable-mount-scripts)
  * added grab_mountpoint option (automount hack)
  * fixed setgid bug at bootstrap
 
0.2.39:
  * fixed option handling

0.2.38:
  * fixed build system destination directories

0.2.37:
  * removed pidfile option, not required anymore
  * switch mount options are actually handled as switches
  * fixed missing O_TRUNC flag in server tools   

0.2.36:
  * cvmfs Makefile.am fix for fuse-duplex.h

0.2.35:
  * fixed configure.ac name bug

0.2.34:
  * dropped pcre dependency
  * evaluate gid and uid Fuse parameter and use it to drop rights
  * added nofiles mount option to let CernVM-FS increase the ulimit
  * removed update proxies command from cvmfs-talk
  * proxies set via mount option
  * cache directory is created on demand
  * new boot code, uses fuse_main, compatible with automount, 
    supports -s switch
  * removed urlenc option, fixed to sha1 now
  * replaced cvmfs_journald by kernel module, 
    cvmfsd, and synchronization tools, dropped inotify dependency
  * reworked the talk part with a socket
  * couple of minor fixes according to coverity report
  * fixed builtin compilation of libfuse
  * fixed /var/lock/subsys bookkeeping for cvmfs init script
  * added CernVM RSA public key to RPM

0.2.33:
  * added libfuse to build system
  * added redirfs kernel module and cvmfs filter which is supposed
    to replace the cvmfs_journald server daemon soon
  * added libfuse 2.8.4

0.2.32:
  * bugfixes in cvmfs_sign and authentication thread in cvmfs_journald
  * revised build system, added option to use builtin libcurl
  * removed cvmfs1's make_cvmfs

0.2.31:
  * fixed libcurl multi-thread timeout signal handler issue 
  * wrapper around malloc & co. to abort on out-of-memory
  * prevent gcc from optimizing stack frames away 
  * fix around stack munging in signal handler

0.2.30:
  * performance improvements in stat() and open() callbacks
  * revised integration of tracer module, Intel TBB dependency dropped
  * export of CVMFS_HTTP_PROXY done by init script
  * new parameters in cvmfs.initd: ADDITIONAL_OPTIONS, OVERWRITE_OPTIONS
  * /etc/cvmfs.local is examined by rpm-init-script

0.2.29:
  * Start of ChangeLog<|MERGE_RESOLUTION|>--- conflicted
+++ resolved
@@ -1,10 +1,7 @@
 2.1.7:
-<<<<<<< HEAD
   * Improved error reporting on mount failures
-=======
   * Fix: create stack traces by gdb, thereby handle hidden 
     symbols
->>>>>>> ac0a7f69
   * Packaging: Do not try to reload when upgrading from
     the 2.0 branch
   * Fix: Save fuse module state only after drainout of

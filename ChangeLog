2.1.12:
<<<<<<< HEAD
=======
  * Add pin command to cvmfs_talk
  * Fix reading from socket in talk thread
  * Add "nameserver set" command to cvmfs_talk
  * Fix various issues with reading of chunked files
  * Decrease memory consumption of the inode tracker
  * Remove trailing empty attribute in listattr callback
  * Make repositories replicatable by default
>>>>>>> 96a44110
  * Safe guard against concurrent snapshot processes
  * Drop config.sh dependency from cvmfs_server
  * Experimental support for repository tags (named snapshots).
    Allows to mount a specific repository version and to rollback
    and re-publish previous repository states.

2.1.11:
  * Improve logging for whitelist expiry and fqrn errors
  * Add network path reset within the same proxy group
    (re-balance proxies)
  * Add network path reset for failover hosts
  * Add missing execmod SELinux exception for 32bit SL6
  * Fix occasional hangs of gdb when generating stack traces
  * Improve host/proxy failover logging
  * Fix host failover
  * Perform a host failover instead of a proxy failover 
    on HTTP 502, 504 errors
  * Add experimental support for "micro-syslog" implementation that
    writes syslog messages to a file.  Add CVMFS_USYSLOG parameter
    to specify the destination file.
  * Distinguish information, warning, and error records when
    writing to syslog
  * Add -march=i686 to CFLAGS and CXXFLAGS for 32bit builds 
  * Add CVMFS_MOUNT_RW switch parameter.  A read/write mount point
    can workaround problematic open flags (O_RDWR, O_TRUNC, ...)
  * Remove unused CVMFS_64BIT_INODES parameter
  * Avoid __sync_fetch_and_add on 64bit integers with a negative
    offset.  This breaks on 32bit systems.  It affects the counter
    for active file system calls in the loader.
  * SLES11 build system compatibility fixes

2.1.10:
  * Use continuous inodes on inode generation change instead of
    fixed bit fields.  This increases the usable inode space.
  * Ensure unique inode--path relationship during kernel-imposed
    lifetime of inodes.  Avoiding multiple inodes for the same path
    avoids large hangs of 100% system load.
  * Fix remove command in cache manager
  * Fix uid/euid of shared cache manager
  * Add 'evict' command to cvmfs_talk in order to remove specific
    files from cache
  * Improve logging for fatal cachedb update errors
  * Fix potential endless loop in signal handler
  * Add drainout mode and maintenance mode to internal affairs
  * Add number of forget() calls to file system statistics
  * Advise the kernel not to cache pages for files verified
    by cvmfs_fsck
  * Fix deadlock in 'cvmfs_config reload' when cwd is on cvmfs
  * Fix reloading with wiping out the cache directory in case
    the cache base directory is not owned by the cvmfs user
  * Fix restoring directory handle gauge
  * Prevent the leveldb build system from picking up the system's
    snappy library

2.1.9:
  * RHEL 6.4 SELinux rules for generating stack traces
  * Include stacktrace files in bugreport tarball
  * Check for attr utility in cvmfs_config
  * Fixed potential endless loop in automatic cache cleanup
  * Switched to SQlite 3.7.16.2
  * Fixed touching of .cvmfscatalog in server toolkit
  * Added "pause mode" to 'cvmfs_server publish' in order to allow
    for manually fixing file catalogs
  * Fix removal of temporary files in replication tools
  * Experimental support for "shared NFS maps", which are handled
    by sqlite and allow for NFS HA setups at the cost of performance
  * Recognize CVMFS_IPV4_ONLY environment variable and, if set
    to a non-empty value, don't use IPv6 addresses
  * Recognize http_proxy in cvmfs server toolkit
  * Fix handling of "last_snapshot" sentinel in replication
    when not executed as root
  * Asynchronous catalog updates in the server toolkit
  * Fix: shared cache manager race during load-unload cycles
  * Fix: file descriptor leaks during Fuse module reload
  * Fix: handling of log level parameter in snapshot
  * Fix: save and restore open dir and open file counters
    when the fuse module is reloaded
  * Fixed several memory leaks when reloading the Fuse module
  * Improved logging for whitelist verification errors
  * Added "remount fence" in order to ensure consistent
    catalog operations
  * Fix: Rewind file descriptor on download retries
  * Log inode generation overflows to syslog
  * Pretty printing for 'cvmfs_config reload'
  * Fixed selinux context for SL5 in cvmfs_server
  * Omit autofs warnings in NFS mode
  * Added "inode tracker" to smoothly connect catalog reloads 
    and reloads of the Fuse module
  * Fix: handling of "-n" option in mount helper
  * Log application of new file system snapshots to syslog

2.1.8:
  * Added SElinux exception to allow unloading of cvmfs module
  * Run default signal handlers after custom crash handling
  * Fix for crash handler / ptrace Linux security handling
  * Support for ignoring x-directory hardlinks in the
    server toolkit
  * Fix: evaluation of symlinks could lead to wrong
    empty or 1-byte symlinks
  * Use 32bit inodes by default
  * Fixed wrong location for cache manager debug log
  * Fixed chksetup error about missing library on Mac

2.1.7:
  * Added support for CVMFS_KEYS_DIR, which has precedence over
    CVMFS_PUBLIC_KEY 
  * Changed default install prefix to /usr
  * Experimental support for file chunking
  * Experimental support for cache read-only mode
  * Multi-threaded, extensible storage backend
  * Improved error reporting on mount failures
  * Fix: cvmfs-internal 1G default for cache size
  * Fix: file permissions for local storage backend
  * Fix: prevent double mount block with private mount points
  * Fix: store compressed certificate in replication
  * Fix: Build system for parallel builds 
  * Fix: create stack traces by gdb, thereby handle hidden 
    symbols
  * Packaging: Do not try to reload when upgrading from
    the 2.0 branch
  * Fix: Save fuse module state only after drainout of
         file system calls
  * Fix: stale page caches across file catalog reloads
  * Fix: hardlink count for entries of 2.0 file catalogs
  * Fix: don't retry downloads on HTTP errors 
  * Fix: comply with system mount return values in the helper
  * Renamed cvmfs-lib RPM to cvmfs-devel 
  * Fixed cvmfs_config reload on clean nodes

2.1.6:
  * Fixed hanging reload when reload socket can not be
    opened
  * Prohibit the use of 2.0.X cache directories
  * Fixed 'cvmfs_config chksetup' for root not in sudoers
  * Added retry with exponential backoff to download
    worker, adjustable with CVMFS_MAX_RETRY,
    CVMFS_BACKOFF_INIT, CVMFS_BACKOFF_MAX
  * Added automatic proxy group reset after
    CVMFS_PROXY_RESET_AFTER seconds
  * Added network statistics to 'cvmfs_talk internal affairs'
  * Fixed 'cvmfs_config stat' for non-standard mount points
  * Default symbol visibility hidden 
  * Separate stacktrace logs by process
  * Packaging: don't strip binaries
  * cvmfs_reload returns with error if socket directory
    does not exist
  
2.1.5:
  * Added "pid cachemgr" command to cvmfs_talk
  * Added CERN IT public keys
  * Syslog facility adjustable to one of local0 .. local7

2.1.4:
  * Check permissions by default
  * Added cvmfs_suid mount option
  * Added cvmfs_talk commands "hotpatch history", "parameters"
  * Hotpatch functionality added (cvmfs_config reload)
  * Most parameters read by the cvmfs process
  * Server: fixed modifying attributes

2.1.3:
  * Fixed race condition when reloading catalogs
  * Handling of aufs .wh..wh.orph
  * Added -H "Pragma:" to uses of curl command line tool
  * Added /etc/exports to the bugreport
  * Added .cvmfscache and no_nfs_maps sentinel files

2.1.2:
  * Added sub packages for the server tools and the
    library
  * Added Stratum1 (replication) tools
  * Combined server binaries into cvmfs_swissknife
  * Bumped external versions: libcurl 7.27.0, c-ares 1.9.1,
    sqlite 3.7.14, sparsehash 1.12, zlib 1.2.7
  * Support for remote checking of repositories
  * Added Ubuntu (deb) packaging specs
  * Change default values: strict mount to no, shared cache
    to yes
  * Check for Fuse4X installation on Mac OS

2.1.1:
  * Start of 2.1 ChangeLog

2.1.0:
  see write-up at https://cernvm.cern.ch/portal/release-2.1

2.0.5:
  * Warn in cvmfs_config chksetup if no cache quota is set
  * Create cvmfs user in cvmfs_server if necessary
  * Fixed cvmfs_fsck on xfs
  * Fixed get_origin in config.sh
  * Speed up searach for existing mount point in mount helper
  * Log to syslog when new repository snapshot is applied
  * Fixed presentation error in cvmfs_stat
  * Added repository prefix to syslog messages
  * Fixed reporting of maximum cache size in cvmfs_config stat

2.0.4:
  * Re-opened the CVMFS_NFILES parameter for overwrites
 
2.0.3:
  * Fixed a typo in cvmfs_config stat that makes the Nagios 
    check believe there is no network connectivity

2.0.2:
  * Write cache cleanup to syslog
  * Fixed a big stinking bug when cleaning up the cache while 
    downloading

2.0.1:
  * Fixed build system error for 32bit builds on 64bit systems

2.0.0:
  * Declared immutable parameters in default.conf as read-only
  * Fix for Ubuntu 8.04 automounter
  * Experimental support for file backend added
  * Verify decompressed size on download
  * Unlink left-over temporary file catalogs in cvmfs_fsck
  * Fixed a file descriptor leak on loading certificates
  * Move dodgy files into a quarantaine folder in the cache
  * Log proxy switches to syslog
  * Use stack buffer for streamed file I/O
  * Fixed a file descriptor leak in the catalog load code
  * Exponential backoff for download errors to prevent
    Squid request storms
  * Log all file open errors except for ENOENT
  * Added bugreport command to cvmfs_config
  * More reliable cache db rebuild on corruption
  * Added stat command to cvmfs_config
  * Added extended attributes uptime, nclg, nopen, ndownload, 
    timeout, timeout_direct, rx, speed
  * Added snapshot retention to replica tools
  * Removed redhat-isms from cvmfs_config setup and in
    cvmfs service
  * Mount helper compatible with SuSE
  * Fixed mount helper for systems without fuse group
  * Added extended attributes pid, version, lhash, expires
    maxfd, usedfd, nioerr, proxy, host 
  * Fixed creating nested catalogs in the middle of two
    nested catalogs
  * Fixed lazy-load issue in cvmfs_sync with two paths sharing
    the same prefix
  * /bin/bash for cvmfs_config and mount/umount helpers
  * Changed bug report URL to cernvm.support@cern.ch
  * Fixed wrong mtab after failed umount

0.2.77:
  * Fixed a race condition in cvmfs service

0.2.76:
  * Fixed a typo in cvmfs_config setup
  * cvmfs_fsck recognizes temporary catalogs
  * Rewrote multi-threading in cvmfs_fsck in order to decrease
    memory consumption

0.2.75:
  * Fixed syslog message broadcasting
  * Warn about corruption in Linux kernel buffers in cvmfs_fsck
  * Automatically recover from corrupted LRU DB after system
    crash

0.2.74:
  * Fixed another internal database error when merging multi-level
    nested catalogs

0.2.73:
  * Fixed internal database errors when merging multi-level
    nested catalogs

0.2.72:
  * Fixed build script to create /cvmfs directory
  * Compare working catalog to published one in
    cvmfs_clgcmp
  * Fix for touched symlinks
  * Removed transactions from update statements, they are
    embraced by a big transaction anyway 
  * Check for chunks in cvmfs_clgcmp
  * Print SHA-1 in cvmfs_lscat
  * Added TTL to .cvmfspublished
  * Added revision to .cvmfspublished

0.2.71:
  * Fixed wrong return codes in getxattr

0.2.70:
  * Pulling of previous catalogs changed to best-effort
    (better recovery trade-off)
  * Added fsck command to cvmfs_server
  * Fixed stale objects in kernel caches, on TTL the kernel
    caches are drained out prior to loading the new catalog
  * Creation of mucro catalogs adjustable via -m switch
  * Extended attribute "revision" added, same for all
    directory entries of a cvmfs mount point
  * Extended attribute "hash" added for translating a path
    name into its content hash
  * cvmfs_snapshot reads parameters per repository from
    /etc/cvmfs/replica.repositories
  * Added max_ttl mount option / CVMFS_MAX_TTL parameter,
    covered by service cvmfs reload
  * Make cvmfs_fsck work for mounted repositories
  * Proper return values for cvmfs_fsck
  * Added revision command to cvmfs-talk
  * Included revision counter in file catalogs  

0.2.69:
  * Created cvmfs_server script to ease repository creation
  * Included zlib 1.2.5
  * Removed libssl dependency
  * (Re-)added remount command to cvmfs-talk
  * Removed catalog_timeout mount option (not needed with strong
    consistency)
  * Fixed link from parent to nested catalogs (strong consistency) 
  * Use use_ino mount option, which fixes cycle detection problems 
    in gnu fts (du, find, etc.)
  * Changed Fuse module memory allocator to jemalloc
  * Support for mucro catalogs in server backend
  * Moved cvmfsdrc(.local) to /etc/cvmfs/server.(conf|local)
  * Changed LRU DB locking mode to exclusive.  Improves performance
    and allows deletion of the LRU DB while cvmfs is mounted
  * Ignore touched symlinks in cvmfs_sync (instead of unsupported)
  * Protect against concurrent snapshots
  * Check registered nested catalogs against published ones
    in cvmfs_clgcmp  

0.2.68:
  * Fixed a bug in the snapshot script which caused the pull
    return value to be ignored
  * Force "strict mount" and catalog signatures by default
  * Decreased default catalog TTL to 1 hour
  * Removed /etc/cvmfs/profile.d
  * Added reload command to cvmfs service for
    proxy, host, and timeouts
  * Added "timeout info" and "timeout set" commands to cvmfs-talk
  * Added "proxy set" command to cvmfs-talk
  * Added "proxy switch group" command to cvmfs-talk
  * Added "proxy info" command to cvmfs-talk
  * Forbid double mount in mount helper
  * Added "mountpoint" command to cvmfs-talk
  * Changed fs key for local cache from url host to fqrn
  * Fixed a bug that can lead to data corruption in case
    of fail-over because of a timeout
  * Accept ; separator for hosts, the comma is deprecated
  * Probe hosts by default only if no proxy is active 
  * service cvmfs probe checks checks more strictly (fs type)
  * Make statfs (df) report occupied and total cache space
  * Fix for whitelists and unchanged catalogs in cvmfs_pull
  * For proxy notation, the | syntax has fail-over and load-balancing 
    combined, the + syntax is deprecated
  * Create nested catalogs on the directory structure during sync
  * Avoid auto-nested catalogs in hidden directories
  * Fixed an incorrect warning about changed inodes in sync
  * Additional check for malformed root node in catalogs
  * Build system fix
  * Added CVMFS_TIMEOUT and CVMFS_TIMEOUT_DIRECT parameters
    to configure timeouts with and without proxies
  * Fixed a segfault for deep mounts with non-existing top-level
    directory 

0.2.67:
  * Mount script typo fix

0.2.65:
  * CVMFS_HTTP_PROXY required
  * Default server URL for cern.ch in CERNVM_SERVER_URL 
 
0.2.64:
  * Build system fix

0.2.63:
  * Parallel compression and hashing in cvmfs_sync.bin
  * Fix for multiple webserver entry points    

0.2.62:
  * Added replica tools
  
0.2.61:
  * Fixed restarclean command in init script
  * Fixed atomic counters on Athlon MP
  * Improved handling of faulty proxies
  * Automated test suite added
  * Added options to write difference set to cvmfs_pull
  * Added cvmfs_scrub utility to check data dir
  * Bugfix in cvmfs_pull for consecutive downloads
  * Removed proxy option from cvmfs_pull
  * Use no-cache option on retry for cvmfs_pull

0.2.60:
  * Bugfix for cvmfs-init-scripts 

0.2.59:
  * Bugfix for default domain handling

0.2.58:
  * Bugfix in mount scripts for non-listed repositories
  * Bugfix in catalog tree module

0.2.57:
  * Removed CVMFS_REPOSITORY_NAME parameter
  * Added CVMFS_PUBLIC_KEY parameter
  * Moved key to /etc/cvmfs/keys/cern.ch.pub
  * Removed local.d, added domain.d, local configuration
    now based on files with suffix .local
  * Changed CVMFS_CACHE_DIR to CVMFS_CACHE_BASE
  * Changed namespace to /cvmfs/<FQRN>, like
    /cvmfs/atlas.cern.ch  

0.2.56:
  * Log mount/unmount to syslog
  * Added short term TTL (4 min.) for offline mode
  * Removed entry point mount option, all replicas are treated
    the same way
  * Added a secure mode (fail on errors) to cvmfs_pull
  * Changed catalog memory cache to direct mapped / 2 way associative
  * Changed name space to /cvmfs/cern.ch
  * Added a couple of consistency checks to cvmfs_config chksetup
  * cvmfs-talk reads the configuration
  * Added forward TTL adjustment
  * Added probe and restartautofs commands to service
  * Added catalog checksum cache
  * Added certificate and whitelist cache
  * Moved the chmod 000 interface to cvmfs-talk
  * Intermediate catalogs are handled by cvmfs_pull
  * Added "version patchlevel" command to cvmfs-talk
  * Increased number of internal file descriptors to 512
  * More clever catalog memory cache invalidation
  * SQlite memory allocations tuned (smaller memory footprint)

0.2.55:
  * Catalog load fix for informed lookup
  * Require special file available on the server for cvmfs_pull

0.2.54:
  * Fixes to the RPMs to be more standard compliant
  * Added snapshot handling to cvmfs_pull
  * Added CVMFS_STRICT_MOUNT parameter to allow preventing
    to mount non-listed repositories
  * Added CVMFS_FORCE_SIGNING parameter
  * Syslog level adjustable via mount option -o syslog_level
    and CVMFS_SYSLOG_LEVEL parameter
  * Mount scripts now recognize the CVMFS_TRACEFILE parameter
  * Increased catalog memory cache to 2^14 entries
  * Increased kernel cache lifetime to 60 seconds
  * More clever lookup of meta-data, huge speedup when many
    catalogs are loaded
  * Switched to SQlite 3.7.4
  * Removed remount_sleep option, now handled by flushing buffers
  * Fixed some multi-threading bugs
  * Switched to libcurl 7.21.3
  * Include timestamp in debug log
  * Changed failover + load-balaning proxy syntax: introduced 3rd 
    level to specify load-balance blocks first, failover later
  * Proper mapping of file catalogs and whitelists to repository
    names
  * Include-fix for kernel module
  * Added cvmfs_pull utility for backend storage synchronization
  * Fixed last-modified handling of cached catalogs
  * Added cvmfs_lvmrotate for snapshots
  * Added jemalloc to tarball, just in case
  * Set config.sh non-executable
  * Start cvmfs2 as cvmfs:cvmfs instead of cvmfs:fuse
  * Fixed wrong conversion for pre 0.2.53 cache directories

0.2.53:
  * Fixed libcrypto multi-threading issue
  * Fail on very slow downloads (instead of hanging)
  * Fixed SQlite memory enforcement issue
  * Switched to SQlite multi-thread mode
  * Open catalogs read-only on client
  * Write to syslog when download fails
  * Added support for local certificate blacklist
  * Loading of file catalogs rewritten, catalogs now handled
    by LRU module as well
  * Removed remount command from cvmfs-talk
  * Determine file type for rename in kernel module
  * removed all_catalogs mount option
  * added bookkeeping of dirty catalogs to avoid unnecessary
    signing
  * don't flush the fs change log when cvmfs_sync.bin fails
  * added cvmfs_lscat utility to assist in cutting directory
    trees
  * fix for large file support on 32bit  

0.2.52:
  * fixed Coverity-detected defects
  * support for lazy attach of catalogs in server tools
    (extends scalability to at least a couple of thousand
     catalogs)
  * bugfix in server tools when moving out nested catalogs
  * bugfix for large files (> 2GB)
  * bugfix in mount scripts for CDN usage

0.2.51:
  * bugfix in mount scripts for CDN
  * changed cvmfs_sign to sign single catalogs
  * server tools add schema version to properties table
  * server tools keep sha1 of previous revision of catalog
  * server tools register and maintain sha1 of nested catalogs 
  * server tools write extended checksum .cvmfspublished
  * added "open catalogs" command to cvmfs-talk
  * add last modified timestamp when making catalog snapshot
  * fixed time comparison to work on UTC instead of
    local time 
  * use the SQlite auto_vaccum=full feature for new catalogs
  * added cvmfs_unsign tool to strip a signature from a
    file catalog
  * store .cvmfscatalog as symlink into data dir
  * added basic rpm for server tools

0.2.50:
  * another fix in build system for server installation    

0.2.49:
  * fix in build system for server installation  

0.2.48:
  * added full meta data check for cvmfs_clgcmp
  * bugfix in cvmfs_sync for replaced files
  * added .cvmfsdirtab support in cvmfs-sync
  * added fuse as dependency for RPM
  * check and repair access rights for /dev/fuse
  * check for /dev/fuse before loading fuse module
  * replaced MD5 implementation with OpenSSL MD5
    (10-20% speedup)
  * replaced SHA1 implementation with OpenSSL SHA1
    (factor 5 speedup)
  * fixed some defects found by Coverity

0.2.47:
  * added basic catalog encryption/decryption routines
  * added debug mode, turned on by CVMFS_DEBUGLOG=$file
  * moved standard mount options logic from cvmfs.auto
    to the mount helper (fixes autofs ":" bug)
  * fix for pid command in cvmfs-talk
  * fix for mount scripts
  * fixes for cvmfs_clgcmp and cvmfs_sync

0.2.46:
  * mount scripts also check for /etc/cvmfs/site.conf
  * updated spec file for new mount scripts
  * fixed mount script compatibility issues

0.2.45:
  * intermediate release for testing

0.2.44:
  * fixed mount script compatibility issues  

0.2.43:
  * increased default number of open files to 32768

0.2.42:
  * build system fixes

0.2.41:
  * look for public key in /etc/cvmfs instead of /etc/cernvm
  * excluded public key from make install 
    (installed in packet manager)

0.2.40:
  * added mount scripts (--enable-mount-scripts)
  * added grab_mountpoint option (automount hack)
  * fixed setgid bug at bootstrap
 
0.2.39:
  * fixed option handling

0.2.38:
  * fixed build system destination directories

0.2.37:
  * removed pidfile option, not required anymore
  * switch mount options are actually handled as switches
  * fixed missing O_TRUNC flag in server tools   

0.2.36:
  * cvmfs Makefile.am fix for fuse-duplex.h

0.2.35:
  * fixed configure.ac name bug

0.2.34:
  * dropped pcre dependency
  * evaluate gid and uid Fuse parameter and use it to drop rights
  * added nofiles mount option to let CernVM-FS increase the ulimit
  * removed update proxies command from cvmfs-talk
  * proxies set via mount option
  * cache directory is created on demand
  * new boot code, uses fuse_main, compatible with automount, 
    supports -s switch
  * removed urlenc option, fixed to sha1 now
  * replaced cvmfs_journald by kernel module, 
    cvmfsd, and synchronization tools, dropped inotify dependency
  * reworked the talk part with a socket
  * couple of minor fixes according to coverity report
  * fixed builtin compilation of libfuse
  * fixed /var/lock/subsys bookkeeping for cvmfs init script
  * added CernVM RSA public key to RPM

0.2.33:
  * added libfuse to build system
  * added redirfs kernel module and cvmfs filter which is supposed
    to replace the cvmfs_journald server daemon soon
  * added libfuse 2.8.4

0.2.32:
  * bugfixes in cvmfs_sign and authentication thread in cvmfs_journald
  * revised build system, added option to use builtin libcurl
  * removed cvmfs1's make_cvmfs

0.2.31:
  * fixed libcurl multi-thread timeout signal handler issue 
  * wrapper around malloc & co. to abort on out-of-memory
  * prevent gcc from optimizing stack frames away 
  * fix around stack munging in signal handler

0.2.30:
  * performance improvements in stat() and open() callbacks
  * revised integration of tracer module, Intel TBB dependency dropped
  * export of CVMFS_HTTP_PROXY done by init script
  * new parameters in cvmfs.initd: ADDITIONAL_OPTIONS, OVERWRITE_OPTIONS
  * /etc/cvmfs.local is examined by rpm-init-script

0.2.29:
  * Start of ChangeLog<|MERGE_RESOLUTION|>--- conflicted
+++ resolved
@@ -1,6 +1,4 @@
 2.1.12:
-<<<<<<< HEAD
-=======
   * Add pin command to cvmfs_talk
   * Fix reading from socket in talk thread
   * Add "nameserver set" command to cvmfs_talk
@@ -8,7 +6,6 @@
   * Decrease memory consumption of the inode tracker
   * Remove trailing empty attribute in listattr callback
   * Make repositories replicatable by default
->>>>>>> 96a44110
   * Safe guard against concurrent snapshot processes
   * Drop config.sh dependency from cvmfs_server
   * Experimental support for repository tags (named snapshots).

--- conflicted
+++ resolved
@@ -59,13 +59,10 @@
     slc6.vm.provision "shell", path: "vagrant/provision_slc6.sh"
     slc6.vm.provision :reload
   end
-<<<<<<< HEAD
-=======
 
   config.vm.define "ubuntu" do |ub|
     ub.vm.box = "ubuntu-trusty"
     ub.vm.network "private_network", ip: "192.168.33.12"
     ub.vm.synced_folder '.', '/vagrant', nfs: true
   end
->>>>>>> 89e0edfa
 end
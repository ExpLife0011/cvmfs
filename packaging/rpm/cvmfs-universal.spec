
%{?suse_version:%define dist .suse%suse_version}
%if 0%{?suse_version} == 1315
%define dist .sle12
%endif
%if 0%{?el6} || 0%{?el7} || 0%{?fedora}
%define selinux_cvmfs 1
%define selinux_variants mls strict targeted
%endif
%if 0%{?dist:1}
%else
  %define redhat_major %(cat /etc/issue | head -n1 | tr -cd [0-9] | head -c1)
  %if 0%{?redhat_major} == 4
    %define el4 1
    %define dist .el4
  %endif
%endif

%define __strip /bin/true
%define debug_package %{nil}
%if 0%{?el6} || 0%{?el5} || 0%{?el4}
%define __os_install_post %{nil}
%endif

Summary: CernVM File System
Name: cvmfs
Version: 2.3.1
Release: 1%{?dist}
Source0: https://ecsft.cern.ch/dist/cvmfs/%{name}-%{version}.tar.gz
%if 0%{?selinux_cvmfs}
Source1: cvmfs.te
Source2: cvmfs.fc
%endif
Group: Applications/System
License: BSD
BuildRoot: %{_tmppath}/%{name}-%{version}-%{release}-root-%(%{__id_u} -n)

%if 0%{?el5}
BuildRequires: buildsys-macros
%endif
%if 0%{?el5} || 0%{?el4}
BuildRequires: e2fsprogs-devel
%else
BuildRequires: libuuid-devel
%endif
%if 0%{?el4}
BuildRequires: gcc4
BuildRequires: gcc4-c++
%else
BuildRequires: gcc
BuildRequires: gcc-c++
BuildRequires: valgrind-devel
%endif
BuildRequires: cmake
BuildRequires: fuse-devel
BuildRequires: libattr-devel
BuildRequires: openssl-devel
BuildRequires: patch
BuildRequires: pkgconfig
BuildRequires: python-devel
BuildRequires: unzip

Requires: bash
Requires: coreutils
Requires: grep
Requires: gawk
Requires: sed
Requires: perl
Requires: psmisc
Requires: autofs
Requires: fuse
Requires: curl
Requires: attr
Requires: zlib
Requires: gdb
# Account for different package names
%if 0%{?suse_version}
Requires: aaa_base
Requires: libfuse2
Requires: glibc
Requires: pwdutils
  %if 0%{?suse_version} < 1200
Requires: sysvinit
  %else
Requires: sysvinit-tools
  %endif
%else
Requires: chkconfig
Requires: fuse-libs
Requires: glibc-common
Requires: which
Requires: shadow-utils
  %if 0%{?el5} || 0%{?el4}
Requires: SysVinit
Requires: e2fsprogs
  %else
    %if 0%{?fedora}
Requires: procps-ng
    %else
Requires: sysvinit-tools
    %endif
    %if 0%{?el6}
Requires: util-linux-ng
    %else
Requires: util-linux
    %endif
  %endif
%endif
Requires: cvmfs-config

# SELinux integration
# These are needed to build the selinux policy module.
%if 0%{?selinux_cvmfs}
%{!?_selinux_policy_version: %global _selinux_policy_version %(sed -e 's,.*selinux-policy-\\([^/]*\\)/.*,\\1,' /usr/share/selinux/devel/policyhelp 2>/dev/null)}
%if "%{_selinux_policy_version}" != ""
Requires:      selinux-policy >= %{_selinux_policy_version}
%endif
BuildRequires:  checkpolicy selinux-policy-devel hardlink selinux-policy-targeted
Requires(post):         /usr/sbin/semodule /usr/sbin/semanage /sbin/fixfiles
Requires(preun):        /sbin/service /usr/sbin/semodule /usr/sbin/semanage /sbin/fixfiles
Requires(postun):       /usr/sbin/semodule
%endif

%description
HTTP File System for Distributing Software to CernVM.
See http://cernvm.cern.ch
Copyright (c) CERN

%package devel
Summary: CernVM-FS static client library
Group: Applications/System
Requires: openssl
%description devel
CernVM-FS static client library for pure user-space use

%package server
Summary: CernVM-FS server tools
Group: Application/System
BuildRequires: python-devel
BuildRequires: libcap-devel
BuildRequires: unzip
%if 0%{?suse_version}
Requires: insserv
%else
Requires: initscripts
%endif
Requires: bash
Requires: coreutils
Requires: grep
Requires: sed
Requires: psmisc
Requires: curl
Requires: gzip
Requires: attr
Requires: openssl
Requires: httpd
Requires: libcap
Requires: lsof
Requires: rsync
%if 0%{?el6} || 0%{?el7} || 0%{?fedora} || 0%{?suse_version} >= 1300
# this is 'nice-to-have' at the moment
# TODO(rmeusel): consider using 'Recommends:' in the far future
Requires: jq
%endif

Conflicts: cvmfs-server < 2.1

%description server
CernVM-FS tools to maintain Stratum 0/1 repositories

%package unittests
Summary: CernVM-FS unit tests binary
Group: Application/System
Requires: cvmfs-server = %{version}
%description unittests
CernVM-FS unit tests binary.  This RPM is not required except for testing.

%prep
%setup -q

%if 0%{?selinux_cvmfs}
mkdir SELinux
cp %{SOURCE1} %{SOURCE2} SELinux
%endif

%build

%ifarch i386 i686
export CXXFLAGS="`echo %{optflags}|sed 's/march=i386/march=i686/'`"
export CFLAGS="`echo %{optflags}|sed 's/march=i386/march=i686/'`"
%if 0%{?el5}
export CFLAGS="$CFLAGS -O0"
export CXXFLAGS="$CXXFLAGS -O0"
%endif
%endif

%if 0%{?el4}
export CC=gcc4
export CXX=g++4
export CFLAGS="$CFLAGS -O0"
export CXXFLAGS="$CXXFLAGS -O0"
%endif

%if 0%{?suse_version}
cmake -DCMAKE_INSTALL_LIBDIR:PATH=%{_lib} -DBUILD_SERVER=yes -DBUILD_SERVER_DEBUG=yes -DBUILD_LIBCVMFS=yes -DBUILD_UNITTESTS=yes -DINSTALL_UNITTESTS=yes -DCMAKE_INSTALL_PREFIX:PATH=/usr .
%else
%cmake -DCMAKE_INSTALL_LIBDIR:PATH=%{_lib} -DBUILD_SERVER=yes -DBUILD_SERVER_DEBUG=yes -DBUILD_LIBCVMFS=yes -DBUILD_UNITTESTS=yes -DINSTALL_UNITTESTS=yes .
%endif

make %{?_smp_mflags}

%if 0%{?selinux_cvmfs}
pushd SELinux
for variant in %{selinux_variants}
do
    make NAME=${variant} -f %{_datadir}/selinux/devel/Makefile
    mv cvmfs.pp cvmfs.pp.${variant}
    make NAME=${variant} -f %{_datadir}/selinux/devel/Makefile clean
done
popd
%endif

%if 0%{?el4}
%else
%pretrans server
[ -d "/var/spool/cvmfs"  ]          || exit 0
[ -d "/etc/cvmfs/repositories.d/" ] || exit 0

for repo in /var/spool/cvmfs/*; do
  [ -d $repo ] && [ ! -f /etc/cvmfs/repositories.d/$(basename $repo)/replica.conf ] || continue

  if [ -f ${repo}/in_transaction.lock ] || \
     [ -d ${repo}/in_transaction      ] || \
     [ -f ${repo}/in_transaction      ]; then
    echo "     Found open CernVM-FS repository transactions."           >&2
    echo "     Please abort or publish them before updating CernVM-FS." >&2
    exit 1
  fi
done

exit 0
%endif

%pre
%if 0%{?suse_version}
  /usr/bin/getent group cvmfs >/dev/null
  if [ $? -ne 0 ]; then
    /usr/sbin/groupadd -r cvmfs
  fi
  /usr/bin/getent passwd cvmfs >/dev/null
  if [ $? -ne 0 ]; then
    /usr/sbin/useradd -r -g cvmfs -d /var/lib/cvmfs -s /sbin/nologin -c "CernVM-FS service account" cvmfs
  fi
%else
  /usr/bin/getent passwd cvmfs >/dev/null
  if [ $? -ne 0 ]; then
     /usr/sbin/useradd -r -d /var/lib/cvmfs -s /sbin/nologin -c "CernVM-FS service account" cvmfs
  fi

  # The useradd command will add a cvmfs group too - but we're in trouble if
  # the sysadmin has the cvmfs user, but not the group, pre-created.
  /usr/bin/getent group cvmfs >/dev/null
  if [ $? -ne 0 ]; then
    /usr/sbin/groupadd -r cvmfs
  fi
%endif

/usr/bin/getent group fuse | grep -q cvmfs
if [ $? -ne 0 ]; then
  /usr/sbin/usermod -aG fuse cvmfs > /dev/null 2>&1 || :
fi

%install
export DONT_STRIP=1
rm -rf $RPM_BUILD_ROOT

make DESTDIR=$RPM_BUILD_ROOT install
mkdir -p $RPM_BUILD_ROOT/var/lib/cvmfs
mkdir -p $RPM_BUILD_ROOT/cvmfs
mkdir -p $RPM_BUILD_ROOT/etc/cvmfs/config.d
mkdir -p $RPM_BUILD_ROOT/etc/cvmfs/repositories.d
mkdir -p $RPM_BUILD_ROOT/etc/bash_completion.d

# Keys and configs are in cvmfs-config
rm -rf $RPM_BUILD_ROOT/etc/cvmfs/keys/*
rm -f $RPM_BUILD_ROOT/etc/cvmfs/config.d/*.conf
rm -f $RPM_BUILD_ROOT/etc/cvmfs/domain.d/*.conf
rm -f $RPM_BUILD_ROOT/etc/cvmfs/default.d/*.conf
rm -f $RPM_BUILD_ROOT/etc/cvmfs/serverorder.sh

# Fix docdir on SuSE
%if 0%{?suse_version}
mkdir -p %RPM_BUILD_ROOT/usr/share/doc/package/%{name}
mv $RPM_BUILD_ROOT/usr/share/doc/%{name}-%{version} %RPM_BUILD_ROOT/usr/share/doc/package/%{name}
%endif

# Fix docdir on Fedora
%if 0%{?fedora}
rm -rf $RPM_BUILD_ROOT/usr/share/doc/%{name}-%{version}
%endif

%if 0%{?selinux_cvmfs}
pushd SELinux
for variant in %{selinux_variants}
do
    install -d $RPM_BUILD_ROOT%{_datadir}/selinux/${variant}
    install -p -m 644 cvmfs.pp.${variant} \
           $RPM_BUILD_ROOT%{_datadir}/selinux/${variant}/cvmfs.pp
done
popd
# Hardlink identical policy module packages together
/usr/sbin/hardlink -cv $RPM_BUILD_ROOT%{_datadir}/selinux
%endif

%clean
rm -rf $RPM_BUILD_ROOT

%post
%if 0%{?selinux_cvmfs}
# Install SELinux policy modules
for selinuxvariant in %{selinux_variants}
do
  /usr/sbin/semodule -s ${selinuxvariant} -i \
    %{_datadir}/selinux/${selinuxvariant}/cvmfs.pp &> /dev/null || :
done
restorecon -R /var/lib/cvmfs
%endif
/sbin/ldconfig
if [ -d /var/run/cvmfs ]; then
  /usr/bin/cvmfs_config reload
fi
:

%preun
if [ $1 = 0 ] ; then
%if 0%{?selinux_cvmfs}
  for variant in %{selinux_variants} ; do
    /usr/sbin/semodule -s ${variant} -r cvmfs &> /dev/null || :
  done
%endif

  /usr/bin/cvmfs_config umount
fi

%postun
if [ $1 -eq 0 ]; then
   #sed -i "/^\/mnt\/cvmfs \/etc\/auto.cvmfs/d" /etc/auto.master
   [ -f /var/lock/subsys/autofs ] && /sbin/service autofs reload >/dev/null
   if [ -e /etc/fuse.conf ]; then
     sed -i "/added by CernVM-FS/d" /etc/fuse.conf
   fi
fi

%if 0%{?selinux_cvmfs}
if [ $1 -eq 0 ]; then
    for variant in %{selinux_variants} ; do
        /usr/sbin/semodule -u %{_datadir}/selinux/${variant}/cvmfs.pp || :
    done
fi
%endif

%files
%defattr(-,root,root)
%{_bindir}/cvmfs2
%{_libdir}/libcvmfs_fuse.so
%{_libdir}/libcvmfs_fuse.so.%{version}
%{_libdir}/libcvmfs_fuse_debug.so
%{_libdir}/libcvmfs_fuse_debug.so.%{version}
%{_bindir}/cvmfs_talk
%{_bindir}/cvmfs_fsck
%{_bindir}/cvmfs_config
/usr/libexec/cvmfs/auto.cvmfs
/usr/libexec/cvmfs/authz/cvmfs_allow_helper
/usr/libexec/cvmfs/authz/cvmfs_deny_helper
%{_sysconfdir}/auto.cvmfs
%{_sysconfdir}/cvmfs/config.sh
%if 0%{?selinux_cvmfs}
%{_datadir}/selinux/mls/cvmfs.pp
%{_datadir}/selinux/strict/cvmfs.pp
%{_datadir}/selinux/targeted/cvmfs.pp
%endif
/sbin/mount.cvmfs
%dir %{_sysconfdir}/cvmfs/config.d
%dir %{_sysconfdir}/cvmfs/domain.d
%dir /cvmfs
%attr(700,cvmfs,cvmfs) %dir /var/lib/cvmfs
%{_sysconfdir}/cvmfs/default.d/README
%config %{_sysconfdir}/cvmfs/default.conf
%dir %{_sysconfdir}/bash_completion.d
%config(noreplace) %{_sysconfdir}/bash_completion.d/cvmfs
%doc COPYING AUTHORS README ChangeLog

%files devel
%defattr(-,root,root)
%{_libdir}/libcvmfs.a
%{_includedir}/libcvmfs.h
%doc COPYING AUTHORS README ChangeLog

%files server
%defattr(-,root,root)
%{_bindir}/cvmfs_swissknife
%{_bindir}/cvmfs_swissknife_debug
%{_bindir}/cvmfs_suid_helper
%{_bindir}/cvmfs_server
%{_bindir}/cvmfs_rsync
%{_sysconfdir}/cvmfs/cvmfs_server_hooks.sh.demo
%{_libdir}/libtbb_cvmfs.so
%{_libdir}/libtbb_cvmfs.so.2
%{_libdir}/libtbbmalloc_cvmfs.so
%{_libdir}/libtbbmalloc_cvmfs.so.2
%{_libdir}/libtbb_cvmfs_debug.so
%{_libdir}/libtbb_cvmfs_debug.so.2
%{_libdir}/libtbbmalloc_cvmfs_debug.so
%{_libdir}/libtbbmalloc_cvmfs_debug.so.2
%dir %{_sysconfdir}/cvmfs/repositories.d
/var/www/wsgi-scripts/cvmfs-api.wsgi
/usr/share/cvmfs-server/
/var/lib/cvmfs-server/
/var/spool/cvmfs/README
%doc COPYING AUTHORS README ChangeLog

%files unittests
%defattr(-,root,root)
%{_bindir}/cvmfs_unittests
%doc COPYING AUTHORS README ChangeLog

%changelog
<<<<<<< HEAD
* Wed Aug 10 2016 Dave Dykstra <dwd@fnal.gov> - 2.3.1
- Update version number to 2.3.1
=======
* Thu Jul 28 2016 Jakob Blomer <jblomer@cern.ch> - 2.3.1
- Update upstream package
* Thu Jun 30 2016 Jakob Blomer <jblomer@cern.ch> - 2.3.1
- Fix SLES12 dist tag
>>>>>>> 70ad93a3
* Tue May 03 2016 Jakob Blomer <jblomer@cern.ch> - 2.3.0
- No optimiziation on EL5/i686 to prevent faulty atomics
* Fri Apr 29 2016 Jakob Blomer <jblomer@cern.ch> - 2.3.0
- voms-devel not necessary anymore
* Mon Apr 11 2016 Rene Meusel <rene.meusel@cern.ch> - 2.3.0
- Disable open repo transaction check in EL4
* Thu Apr 07 2016 Rene Meusel <rene.meusel@cern.ch> - 2.3.0
- Check for open repo transactions before updating server package
* Sat Jan 23 2016 Brian Bockelman <bbockelm@cse.unl.edu> - 2.2.0
- Build with VOMS support
* Thu Jan 21 2016 Jakob Blomer <jblomer@cern.ch> - 2.2.0
- Remove sudo dependency
* Fri Jan 15 2016 Jakob Blomer <jblomer@cern.ch> - 2.2.0
- Add valgrind-devel except for EL4
* Tue Jan 12 2016 Rene Meusel <rene.meusel@cern.ch> - 2.2.0
- Fix dependency for Fedora 23
* Tue Dec 15 2015 Jakob Blomer <jblomer@cern.ch> - 2.2.0
- Unmount repositories when cvmfs is erased
* Fri Dec 11 2015 Rene Meusel <rene.meusel@cern.ch> - 2.2.0
- Add jq (weak) dependency
* Fri Oct 23 2015 Rene Meusel <rene.meusel@cern.ch> - 2.2.0
- Fix dependency for Fedora 22
- Add lsof dependency for cvmfs-server
* Tue Oct 13 2015 Rene Meusel <rene.meusel@cern.ch> - 2.2.0
- Add libcap dependency for cvmfs-server
* Wed Sep 30 2015 Rene Meusel <rene.meusel@cern.ch> - 2.2.0
- Drop explicit support for Fedora < 21
- Use generic 'fedora' macro name where possible
* Mon Aug 17 2015 Jakob Blomer <jblomer@cern.ch> - 2.2.0
- Avoid rm -f /var/lib/cvmfs-server/geo/* in preuninstall
* Wed Jan 07 2015 Jakob Blomer <jblomer@cern.ch> - 2.1.20
- Add chkconfig dependency
* Wed Dec 10 2014 Jakob Blomer <jblomer@cern.ch> - 2.1.20
- Adjust for new cvmfs-config-... packages
* Wed Dec 10 2014 Jakob Blomer <jblomer@cern.ch> - 2.1.20
- Add libuuid-devel dependency
- Fixes for Fedora 21
* Tue Oct 21 2014 Jakob Blomer <jblomer@cern.ch> - 2.1.20
- /etc/auto.cvmfs is now a link to /usr/libexec/cvmfs/auto.cvmfs
* Thu Apr 10 2014 Jakob Blomer <jblomer@cern.ch> - 2.1.18
- Add /etc/cvmfs/default.d
* Thu Apr 3 2014 Jakob Blomer <jblomer@cern.ch> - 2.1.18
- Fix for EL6.5 32bit
* Tue Feb 11 2014 Jakob Blomer <jblomer@cern.ch> - 2.1.18
- Fedora 20 compatibility fixes
* Tue Jan 21 2014 Jakob Blomer <jblomer@cern.ch> - 2.1.17
- SL4 compatibility fixes
* Fri Dec 20 2013 Jakob Blomer <jblomer@cern.ch> - 2.1.16
- Add cvmfs_suid_binary
* Thu Nov 14 2013 Jakob Blomer <jblomer@cern.ch> - 2.1.16
- Fixes for ARM builds
* Tue Jun 04 2013 Jakob Blomer <jblomer@cern.ch> - 2.1.12
- Add cvmfs_swissknife_debug binary
- Add cvmfs-unittests package
* Mon Feb 18 2013 Jakob Blomer <jblomer@cern.ch> - 2.1.7
- Added libattr-devel as a build requirement
* Tue Feb 12 2013 Jakob Blomer <jblomer@cern.ch> - 2.1.7
- Avoid reloading when the reload sockets are missing (upgrade from 2.0)
* Tue Jan 29 2013 Jakob Blomer <jblomer@cern.ch> - 2.1.7
- Renamed cvmfs-lib package to cvmfs-devel package
* Tue Jan 15 2013 Jakob Blomer <jblomer@cern.ch>
- Package conflicts with the cvmfs 2.0 branch
* Tue Oct 02 2012 Jakob Blomer <jblomer@cern.ch>
- Added sub packages for server and library
* Wed Sep 12 2012 Jakob Blomer <jblomer@cern.ch>
- Enabled selinux for FC17
- Add sysvinit-tools for /sbin/pidof
* Tue Sep 11 2012 Jakob Blomer <jblomer@cern.ch>
- Compatibility fixes for OpenSuSE
* Mon Feb 20 2012 Jakob Blomer <jblomer@cern.ch>
- Brought selinux back into main package
* Sat Feb 18 2012 Jakob Blomer <jblomer@cern.ch>
- Included Brian's latest changes: group creation bug fixes, selinux as sub package
* Thu Feb 16 2012 Jakob Blomer <jblomer@cern.ch>
- SuSE compatibility, disabled SELinux for SuSE
* Wed Feb 15 2012 Jakob Blomer <jblomer@cern.ch>
- Small adjustments to run with continueous integration
* Thu Jan 12 2012 Brian Bockelman <bbockelm@cse.unl.edu> - 2.0.13
- Addition of SELinux support.
<|MERGE_RESOLUTION|>--- conflicted
+++ resolved
@@ -425,15 +425,12 @@
 %doc COPYING AUTHORS README ChangeLog
 
 %changelog
-<<<<<<< HEAD
 * Wed Aug 10 2016 Dave Dykstra <dwd@fnal.gov> - 2.3.1
 - Update version number to 2.3.1
-=======
 * Thu Jul 28 2016 Jakob Blomer <jblomer@cern.ch> - 2.3.1
 - Update upstream package
 * Thu Jun 30 2016 Jakob Blomer <jblomer@cern.ch> - 2.3.1
 - Fix SLES12 dist tag
->>>>>>> 70ad93a3
 * Tue May 03 2016 Jakob Blomer <jblomer@cern.ch> - 2.3.0
 - No optimiziation on EL5/i686 to prevent faulty atomics
 * Fri Apr 29 2016 Jakob Blomer <jblomer@cern.ch> - 2.3.0

cvmfs_test_name="Non-Zero Return Code on Failing Repo-Management Commands"
cvmfs_test_autofs_on_startup=false

cvmfs_run_test() {
  logfile=$1

  echo "create a fresh repository named $CVMFS_TEST_REPO with user $CVMFS_TEST_USER"
  create_repo $CVMFS_TEST_REPO $CVMFS_TEST_USER || return $?

  echo "starting transaction to edit repository"
  start_transaction $CVMFS_TEST_REPO || return $?

  echo "starting another transaction (should fail)"
  start_transaction $CVMFS_TEST_REPO && return 1

  echo "aborting transaction"
  abort_transaction $CVMFS_TEST_REPO || return $?

  echo "aborting transaction again (should fail)"
  abort_transaction $CVMFS_TEST_REPO && return 2

  echo "starting a transaction"
  start_transaction $CVMFS_TEST_REPO || return $?

  echo "publish repository"
  publish_repo $CVMFS_TEST_REPO || return $?

  echo "publish again (should fail)"
  publish_repo $CVMFS_TEST_REPO && return 3

  echo "open transaction for rollback"
  start_transaction $CVMFS_TEST_REPO || return $?

  echo "rollback to trunk-previous (should fail - in a transaction)"
  rollback_repo $CVMFS_TEST_REPO "trunk-previous" && return 4

  echo "abort transaction"
  abort_transaction $CVMFS_TEST_REPO || return $?

  echo "rollback to trunc-previous (should fail - unknown tag)"
  rollback_repo $CVMFS_TEST_REPO "trunc-previous" && return 5

  echo "rollback to trunk-previous"
  rollback_repo $CVMFS_TEST_REPO "trunk-previous" || return $?

  echo "inspect unknown tag (should fail)"
  cvmfs_server tag -i "foobar" $CVMFS_TEST_REPO && return 6

  echo "list unknown repo (should fail)"
  cvmfs_server tag -l ${CVMFS_TEST_REPO}.unobtainium && return 7

  echo "delete unknown tag (should fail)"
  cvmfs_server tag -r trunc-previous -f $CVMFS_TEST_REPO && return 8

  echo "open transaction"
  start_transaction $CVMFS_TEST_REPO || return $?

  echo "try to add a tag (should fail - due to transaction)"
  cvmfs_server tag -a "foobar" -m "this fails!" $CVMFS_TEST_REPO && return 9

  echo "abort transaction"
  abort_transaction $CVMFS_TEST_REPO || return $?

  echo "destroy and create repo to get new keys"
  local repo_key="/etc/cvmfs/keys/${CVMFS_TEST_REPO}.key"
  local repo_cert="/etc/cvmfs/keys/${CVMFS_TEST_REPO}.crt"
  cp $repo_key $repo_cert .
  destroy_repo $CVMFS_TEST_REPO || return $?
  create_repo $CVMFS_TEST_REPO $CVMFS_TEST_USER || return $?

  local store_dir=/srv/cvmfs/$CVMFS_TEST_REPO

  echo "restore old repo keys"
  sudo mv `basename $repo_key` $repo_key
  sudo mv `basename $repo_cert` $repo_cert

  # If we now don't resign whitelist before attempting to publish, the
  #  publish will actually succeed once.  In any case, at this point
  #  both resigh for .cvmfswhitelist and resign -p for .cvmfspublished
  #  are needed before the repo will fully recover.
  echo "resign whitelist"
  sudo cvmfs_server resign $CVMFS_TEST_REPO || return $?

  echo "attempt publish with old repo keys (should fail)"
  start_transaction $CVMFS_TEST_REPO || return 10
  publish_repo $CVMFS_TEST_REPO && return 11

  echo "resign published"
  sudo cvmfs_server resign -p $CVMFS_TEST_REPO || return $?

  echo "make sure that a publish now works"
  publish_repo $CVMFS_TEST_REPO || return 12

  echo "resign whitelist with broken master key (should fail)"
  local master_key="/etc/cvmfs/keys/${CVMFS_TEST_REPO}.masterkey"
  sudo cp $master_key .
  echo "this is not valid!" | sudo tee $master_key || return 13
  sudo cvmfs_server resign $CVMFS_TEST_REPO && return 14

<<<<<<< HEAD
  echo "save whitelist and remove repository"
  cp $store_dir/.cvmfswhitelist .
=======
  echo "save .cvmfswhitelist and remove repository"
  cp /srv/cvmfs/$CVMFS_TEST_REPO/.cvmfswhitelist .
>>>>>>> efc09b39
  destroy_repo $CVMFS_TEST_REPO || return $?

  echo "remove again (should fail)"
  destroy_repo $CVMFS_TEST_REPO && return 15

<<<<<<< HEAD
  echo "restore masterkey and whitelist and set a trap for cleaning them"
  trap "sudo rm -rf $store_dir $master_key" EXIT HUP INT TERM
=======
  echo "restore masterkey and .cvmfswhitelist and set a trap for cleaning them"
  trap "sudo rm -rf $master_key" EXIT HUP INT TERM
>>>>>>> efc09b39
  sudo mv `basename $master_key` $master_key

<<<<<<< HEAD
  echo "resign whitelist without requiring repo config"
  sudo cvmfs_server resign -n $CVMFS_TEST_REPO || return $?

  echo "resign published without full repo config (should fail)"
  sudo cvmfs_server resign -p $CVMFS_TEST_REPO && return 16

  echo "remove whitelist and masterkey and try to resign whitelist again (should fail)"
  sudo rm -rf $store_dir $master_key
  trap - EXIT HUP INT TERM

  sudo cvmfs_server resign -n $CVMFS_TEST_REPO && return 17
=======
  echo "resign .cvmfswhitelist without requiring repo config"
  sudo cvmfs_server resign -w .cvmfswhitelist $CVMFS_TEST_REPO || return $?

  echo "remove masterkey and try to resign again (should fail)"
  sudo rm -rf $master_key
  trap - EXIT HUP INT TERM

  sudo cvmfs_server resign -w .cvmfswhitelist $CVMFS_TEST_REPO && return 13
>>>>>>> efc09b39

  return 0
}
<|MERGE_RESOLUTION|>--- conflicted
+++ resolved
@@ -68,8 +68,6 @@
   destroy_repo $CVMFS_TEST_REPO || return $?
   create_repo $CVMFS_TEST_REPO $CVMFS_TEST_USER || return $?
 
-  local store_dir=/srv/cvmfs/$CVMFS_TEST_REPO
-
   echo "restore old repo keys"
   sudo mv `basename $repo_key` $repo_key
   sudo mv `basename $repo_cert` $repo_cert
@@ -97,49 +95,28 @@
   echo "this is not valid!" | sudo tee $master_key || return 13
   sudo cvmfs_server resign $CVMFS_TEST_REPO && return 14
 
-<<<<<<< HEAD
   echo "save whitelist and remove repository"
-  cp $store_dir/.cvmfswhitelist .
-=======
-  echo "save .cvmfswhitelist and remove repository"
   cp /srv/cvmfs/$CVMFS_TEST_REPO/.cvmfswhitelist .
->>>>>>> efc09b39
   destroy_repo $CVMFS_TEST_REPO || return $?
 
   echo "remove again (should fail)"
   destroy_repo $CVMFS_TEST_REPO && return 15
 
-<<<<<<< HEAD
-  echo "restore masterkey and whitelist and set a trap for cleaning them"
-  trap "sudo rm -rf $store_dir $master_key" EXIT HUP INT TERM
-=======
-  echo "restore masterkey and .cvmfswhitelist and set a trap for cleaning them"
+  echo "restore masterkey and set a trap for cleaning it"
   trap "sudo rm -rf $master_key" EXIT HUP INT TERM
->>>>>>> efc09b39
   sudo mv `basename $master_key` $master_key
 
-<<<<<<< HEAD
   echo "resign whitelist without requiring repo config"
-  sudo cvmfs_server resign -n $CVMFS_TEST_REPO || return $?
+  sudo cvmfs_server resign -w .cvmfswhitelist $CVMFS_TEST_REPO || return $?
 
-  echo "resign published without full repo config (should fail)"
+  echo "attempt to resign published without full repo config (should fail)"
   sudo cvmfs_server resign -p $CVMFS_TEST_REPO && return 16
-
-  echo "remove whitelist and masterkey and try to resign whitelist again (should fail)"
-  sudo rm -rf $store_dir $master_key
-  trap - EXIT HUP INT TERM
-
-  sudo cvmfs_server resign -n $CVMFS_TEST_REPO && return 17
-=======
-  echo "resign .cvmfswhitelist without requiring repo config"
-  sudo cvmfs_server resign -w .cvmfswhitelist $CVMFS_TEST_REPO || return $?
 
   echo "remove masterkey and try to resign again (should fail)"
   sudo rm -rf $master_key
   trap - EXIT HUP INT TERM
 
-  sudo cvmfs_server resign -w .cvmfswhitelist $CVMFS_TEST_REPO && return 13
->>>>>>> efc09b39
+  sudo cvmfs_server resign -w .cvmfswhitelist $CVMFS_TEST_REPO && return 17
 
   return 0
 }

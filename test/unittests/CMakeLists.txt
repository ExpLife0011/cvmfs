
#
# global test configuration
#
set (PROJECT_TEST_NAME "cvmfs_unittests")
set (PROJECT_TEST_DEBUG_NAME ${PROJECT_TEST_NAME}_debug)

#
# unit test source files
#
set (CVMFS_SOURCE_DIR "${CMAKE_SOURCE_DIR}/cvmfs")
set (CVMFS_UNITTEST_SOURCES
  # test steering
  main.cc

  # unit test files
  t_atomic.cc
  t_smallhash.cc
  t_bigvector.cc
  t_util.cc
  t_util_concurrency.cc
  t_polymorphic_construction.cc
  t_catalog_counters.cc
  t_catalog_traversal.cc
  t_fs_traversal.cc
  t_pipe.cc
  t_managed_exec.cc
  t_prng.cc
  t_buffer.cc
  t_chunk_detectors.cc
  t_upload_facility.cc
  t_uploaders.cc
  t_file_processing.cc
  t_async_reader.cc
  t_test_utils.cc
  t_sanitizer.cc
  t_file_sandbox.cc
  t_synchronizing_counter.cc
  t_blocking_counter.cc
  t_shash.cc
  t_header_lists.cc
  t_base64.cc
  t_pathspec.cc
  t_dirtab.cc
  t_callbacks.cc
  t_lru.cc
  t_sqlite_database.cc
  t_unique_ptr.cc
  t_unlink_guard.cc
  t_history.cc
  t_dns.cc
  t_garbage_collector.cc
  t_hash_filters.cc
  t_download.cc
  t_uuid.cc
  t_object_fetcher.cc
  t_catalog_sql.cc
  t_xattr.cc
  t_statistics.cc
  t_options.cc
<<<<<<< HEAD
  t_cache.cc
=======
  t_libcvmfs.cc
  t_backoff.cc
  t_wpad.cc
  t_smalloc.cc
>>>>>>> 5a894cdd

  # test utility functions
  testutil.cc testutil.h

  # test dependencies
  ${CVMFS_SOURCE_DIR}/atomic.h
  ${CVMFS_SOURCE_DIR}/logging.h
  ${CVMFS_SOURCE_DIR}/logging_internal.h
  ${CVMFS_SOURCE_DIR}/logging.cc
  ${CVMFS_SOURCE_DIR}/murmur.h
  ${CVMFS_SOURCE_DIR}/smallhash.h
  ${CVMFS_SOURCE_DIR}/bigvector.h
  ${CVMFS_SOURCE_DIR}/smalloc.h
  ${CVMFS_SOURCE_DIR}/util_concurrency.h
  ${CVMFS_SOURCE_DIR}/util_concurrency.cc
  ${CVMFS_SOURCE_DIR}/util_concurrency_impl.h
  ${CVMFS_SOURCE_DIR}/uuid.h
  ${CVMFS_SOURCE_DIR}/uuid.cc

  ${CVMFS_SOURCE_DIR}/platform.h
  ${CVMFS_SOURCE_DIR}/platform_linux.h
  ${CVMFS_SOURCE_DIR}/platform_osx.h
  ${CVMFS_SOURCE_DIR}/prng.h
  ${CVMFS_SOURCE_DIR}/util.h
  ${CVMFS_SOURCE_DIR}/util.cc
  ${CVMFS_SOURCE_DIR}/hash.h
  ${CVMFS_SOURCE_DIR}/hash.cc
  ${CVMFS_SOURCE_DIR}/shortstring.h
  ${CVMFS_SOURCE_DIR}/sanitizer.h
  ${CVMFS_SOURCE_DIR}/sanitizer.cc
  ${CVMFS_SOURCE_DIR}/duplex_curl.h
  ${CVMFS_SOURCE_DIR}/download.h
  ${CVMFS_SOURCE_DIR}/download.cc
  ${CVMFS_SOURCE_DIR}/options.h
  ${CVMFS_SOURCE_DIR}/options.cc

  ${CVMFS_SOURCE_DIR}/globals.cc

  ${CVMFS_SOURCE_DIR}/catalog.cc
  ${CVMFS_SOURCE_DIR}/catalog_sql.h
  ${CVMFS_SOURCE_DIR}/catalog_sql.cc
  ${CVMFS_SOURCE_DIR}/catalog_counters.cc

  ${CVMFS_SOURCE_DIR}/file_processing/chunk_detector.cc
  ${CVMFS_SOURCE_DIR}/file_processing/file_processor.cc
  ${CVMFS_SOURCE_DIR}/file_processing/io_dispatcher.cc
  ${CVMFS_SOURCE_DIR}/file_processing/processor.cc
  ${CVMFS_SOURCE_DIR}/file_processing/file.cc
  ${CVMFS_SOURCE_DIR}/file_processing/chunk.cc
  ${CVMFS_SOURCE_DIR}/file_processing/async_reader.cc
  ${CVMFS_SOURCE_DIR}/upload_facility.cc
  ${CVMFS_SOURCE_DIR}/upload_local.cc
  ${CVMFS_SOURCE_DIR}/upload_s3.cc
  ${CVMFS_SOURCE_DIR}/s3fanout.cc
  ${CVMFS_SOURCE_DIR}/upload_spooler_definition.cc
  ${CVMFS_SOURCE_DIR}/file_chunk.cc
  ${CVMFS_SOURCE_DIR}/compression.cc
  ${CVMFS_SOURCE_DIR}/compression.h

  ${CVMFS_SOURCE_DIR}/pathspec/pathspec.cc
  ${CVMFS_SOURCE_DIR}/pathspec/pathspec.h
  ${CVMFS_SOURCE_DIR}/pathspec/pathspec_pattern.cc
  ${CVMFS_SOURCE_DIR}/pathspec/pathspec_pattern.h

  ${CVMFS_SOURCE_DIR}/dirtab.cc
  ${CVMFS_SOURCE_DIR}/dirtab.h

  ${CVMFS_SOURCE_DIR}/manifest.cc
  ${CVMFS_SOURCE_DIR}/manifest_fetch.cc
  ${CVMFS_SOURCE_DIR}/signature.cc
  ${CVMFS_SOURCE_DIR}/whitelist.cc

  ${CVMFS_SOURCE_DIR}/history_sql.cc
  ${CVMFS_SOURCE_DIR}/history_sqlite.cc
  ${CVMFS_SOURCE_DIR}/sql.cc
  ${CVMFS_SOURCE_DIR}/duplex_cares.h
  ${CVMFS_SOURCE_DIR}/dns.h
  ${CVMFS_SOURCE_DIR}/dns.cc
  ${CVMFS_SOURCE_DIR}/xattr.h
  ${CVMFS_SOURCE_DIR}/xattr.cc
  ${CVMFS_SOURCE_DIR}/statistics.h
  ${CVMFS_SOURCE_DIR}/statistics.cc

<<<<<<< HEAD
  ${CVMFS_SOURCE_DIR}/catalog_mgr.h
  ${CVMFS_SOURCE_DIR}/catalog_mgr.cc
  ${CVMFS_SOURCE_DIR}/backoff.h
  ${CVMFS_SOURCE_DIR}/backoff.cc
  ${CVMFS_SOURCE_DIR}/cache.h
  ${CVMFS_SOURCE_DIR}/cache.cc
  ${CVMFS_SOURCE_DIR}/sink.h
=======
  ${CVMFS_SOURCE_DIR}/cache.h
  ${CVMFS_SOURCE_DIR}/cache.cc
  ${CVMFS_SOURCE_DIR}/quota.h
  ${CVMFS_SOURCE_DIR}/quota.cc
  ${CVMFS_SOURCE_DIR}/catalog_mgr.cc
  ${CVMFS_SOURCE_DIR}/catalog_mgr.h
  ${CVMFS_SOURCE_DIR}/backoff.h
  ${CVMFS_SOURCE_DIR}/backoff.cc
  ${CVMFS_SOURCE_DIR}/monitor.h
  ${CVMFS_SOURCE_DIR}/monitor.cc
  ${CVMFS_SOURCE_DIR}/tracer.cc
  ${CVMFS_SOURCE_DIR}/tracer.h
  ${CVMFS_SOURCE_DIR}/wpad.h
  ${CVMFS_SOURCE_DIR}/wpad.cc
  ${CVMFS_SOURCE_DIR}/libcvmfs.h
  ${CVMFS_SOURCE_DIR}/libcvmfs.cc
  ${CVMFS_SOURCE_DIR}/libcvmfs_int.h
  ${CVMFS_SOURCE_DIR}/libcvmfs_int.cc
>>>>>>> 5a894cdd
)

set (CVMFS_UNITTEST_DEBUG_SOURCES ${CVMFS_UNITTEST_SOURCES})

#
# Compiler and Linker Flags for unit tests
#
set (CVMFS_UNITTESTS_CFLAGS "${CVMFS_UNITTESTS_CFLAGS} -DGTEST_HAS_TR1_TUPLE=0 -DCVMFS_LIBCVMFS -D_FILE_OFFSET_BITS=64 -fexceptions")
set (CVMFS_UNITTESTS_DEBUG_CFLAGS "${CVMFS_UNITTESTS_CFLAGS} -fprofile-arcs -ftest-coverage -fPIC -O0 -DDEBUGMSG -g")
set (CVMFS_UNITTESTS_LD_FLAGS "${CVMFS_UNITTESTS_LD_FLAGS}")
set (CVMFS_UNITTESTS_DEBUG_LD_FLAGS "${CVMFS_UNITTESTS_LD_FLAGS} -fprofile-arcs -lgcov -coverage")

#
# build CernVM-FS test cases
#
include_directories (${INCLUDE_DIRECTORIES})

if (BUILD_UNITTESTS)
  add_executable (${PROJECT_TEST_NAME} ${CVMFS_UNITTEST_SOURCES})
  add_dependencies (${PROJECT_TEST_NAME} googletest)
endif (BUILD_UNITTESTS)

if (BUILD_UNITTESTS_DEBUG)
  add_executable (${PROJECT_TEST_DEBUG_NAME} ${CVMFS_UNITTEST_DEBUG_SOURCES})
  add_dependencies (${PROJECT_TEST_DEBUG_NAME} googletest)
endif (BUILD_UNITTESTS_DEBUG)

#
# add optional dependencies
#
if (BUILD_UNITTESTS)
  if (LIBCURL_BUILTIN)
    add_dependencies (${PROJECT_TEST_NAME} libcares libcurl)
  endif (LIBCURL_BUILTIN)

  if (SQLITE3_BUILTIN)
    add_dependencies (${PROJECT_TEST_NAME} sqlite3)
  endif (SQLITE3_BUILTIN)

  if (ZLIB_BUILTIN)
    add_dependencies (${PROJECT_TEST_NAME} zlib)
  endif (ZLIB_BUILTIN)

  if (PACPARSER_BUILTIN)
    add_dependencies (${PROJECT_TEST_NAME} libpacparser)
  endif (PACPARSER_BUILTIN)

  if (TBB_PRIVATE_LIB)
    add_dependencies (${PROJECT_TEST_NAME} libtbb)
  endif (TBB_PRIVATE_LIB)
endif (BUILD_UNITTESTS)

if (BUILD_UNITTESTS_DEBUG)
  if (LIBCURL_BUILTIN)
    add_dependencies (${PROJECT_TEST_DEBUG_NAME} libcares libcurl)
  endif (LIBCURL_BUILTIN)

  if (SQLITE3_BUILTIN)
    add_dependencies (${PROJECT_TEST_DEBUG_NAME} sqlite3)
  endif (SQLITE3_BUILTIN)

  if (ZLIB_BUILTIN)
    add_dependencies (${PROJECT_TEST_DEBUG_NAME} zlib)
  endif (ZLIB_BUILTIN)

  if (PACPARSER_BUILTIN)
    add_dependencies (${PROJECT_TEST_DEBUG_NAME} libpacparser)
  endif (PACPARSER_BUILTIN)

  if (TBB_PRIVATE_LIB)
    add_dependencies (${PROJECT_TEST_DEBUG_NAME} libtbb)
  endif (TBB_PRIVATE_LIB)
endif (BUILD_UNITTESTS_DEBUG)

#
# set build flags
#
if (BUILD_UNITTESTS)
  set_target_properties (${PROJECT_TEST_NAME} PROPERTIES COMPILE_FLAGS "${CVMFS_UNITTESTS_CFLAGS}" LINK_FLAGS "${CVMFS_UNITTESTS_LD_FLAGS}")
endif (BUILD_UNITTESTS)

if (BUILD_UNITTESTS_DEBUG)
  set_target_properties (${PROJECT_TEST_DEBUG_NAME} PROPERTIES COMPILE_FLAGS "${CVMFS_UNITTESTS_DEBUG_CFLAGS}" LINK_FLAGS "${CVMFS_UNITTESTS_DEBUG_LD_FLAGS}")
endif (BUILD_UNITTESTS_DEBUG)

#
# link the stuff (*_LIBRARIES are dynamic link libraries)
#
set (UNITTEST_LINK_LIBRARIES ${GTEST_LIBRARIES} ${GOOGLETEST_ARCHIVE} ${OPENSSL_LIBRARIES}
                             ${CURL_LIBRARIES} ${LIBCURL_ARCHIVE} ${CARES_ARCHIVE}
                             ${SQLITE3_LIBRARY} ${SQLITE3_ARCHIVE} ${TBB_LIBRARIES}
                             ${ZLIB_LIBRARIES} ${ZLIB_ARCHIVE} ${RT_LIBRARY} ${UUID_LIBRARIES}
                             ${PACPARSER_LIBRARIES} ${PACPARSER_ARCHIVE} pthread dl)

if (BUILD_UNITTESTS)
  target_link_libraries (${PROJECT_TEST_NAME} ${UNITTEST_LINK_LIBRARIES})
endif (BUILD_UNITTESTS)

if (BUILD_UNITTESTS_DEBUG)
  target_link_libraries (${PROJECT_TEST_DEBUG_NAME} ${UNITTEST_LINK_LIBRARIES})
endif (BUILD_UNITTESTS_DEBUG)

#
# Install the generated unit test binary
#
if (INSTALL_UNITTESTS)
  install (
    TARGETS        ${PROJECT_TEST_NAME}
    RUNTIME
    DESTINATION    bin
  )
endif (INSTALL_UNITTESTS)

if (INSTALL_UNITTESTS_DEBUG)
  install (
    TARGETS        ${PROJECT_TEST_DEBUG_NAME}
    RUNTIME
    DESTINATION    bin
  )
endif (INSTALL_UNITTESTS_DEBUG)

#
# Integrate the test running into CMake
#
if (BUILD_UNITTESTS)
  add_test (NAME unittests COMMAND ${PROJECT_TEST_NAME})
endif (BUILD_UNITTESTS)<|MERGE_RESOLUTION|>--- conflicted
+++ resolved
@@ -58,14 +58,11 @@
   t_xattr.cc
   t_statistics.cc
   t_options.cc
-<<<<<<< HEAD
   t_cache.cc
-=======
   t_libcvmfs.cc
   t_backoff.cc
   t_wpad.cc
   t_smalloc.cc
->>>>>>> 5a894cdd
 
   # test utility functions
   testutil.cc testutil.h
@@ -149,15 +146,6 @@
   ${CVMFS_SOURCE_DIR}/statistics.h
   ${CVMFS_SOURCE_DIR}/statistics.cc
 
-<<<<<<< HEAD
-  ${CVMFS_SOURCE_DIR}/catalog_mgr.h
-  ${CVMFS_SOURCE_DIR}/catalog_mgr.cc
-  ${CVMFS_SOURCE_DIR}/backoff.h
-  ${CVMFS_SOURCE_DIR}/backoff.cc
-  ${CVMFS_SOURCE_DIR}/cache.h
-  ${CVMFS_SOURCE_DIR}/cache.cc
-  ${CVMFS_SOURCE_DIR}/sink.h
-=======
   ${CVMFS_SOURCE_DIR}/cache.h
   ${CVMFS_SOURCE_DIR}/cache.cc
   ${CVMFS_SOURCE_DIR}/quota.h
@@ -176,7 +164,7 @@
   ${CVMFS_SOURCE_DIR}/libcvmfs.cc
   ${CVMFS_SOURCE_DIR}/libcvmfs_int.h
   ${CVMFS_SOURCE_DIR}/libcvmfs_int.cc
->>>>>>> 5a894cdd
+  ${CVMFS_SOURCE_DIR}/sink.h
 )
 
 set (CVMFS_UNITTEST_DEBUG_SOURCES ${CVMFS_UNITTEST_SOURCES})

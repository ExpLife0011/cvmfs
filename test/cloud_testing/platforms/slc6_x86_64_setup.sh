--- conflicted
+++ resolved
@@ -111,16 +111,11 @@
 sudo rpm -ivh $(basename $x509_helper) > /dev/null || die "install failed"
 echo "OK"
 
-<<<<<<< HEAD
 # Install test dependency for 647
 install_from_repo python-flask          || die "fail (installing python-flask)"
 
-# install ruby gem for FakeS3
-install_ruby_gem fakes3 0.2.0  # latest is 0.2.1 (23.07.2015) that didn't work.
-=======
 # install the test S3 provider
 install_test_s3
->>>>>>> eeadf7e2
 
 # increase open file descriptor limits
 echo -n "increasing ulimit -n ... "

/**
 * This file is part of the CernVM File System
 */

#ifndef CVMFS_SYNC_ITEM_H_
#define CVMFS_SYNC_ITEM_H_

#include <cstring>
#include <map>
#include <string>

#include "directory_entry.h"
#include "hash.h"
#include "platform.h"
#include "util.h"

namespace publish {

enum SyncItemType {
  kItemDir,
  kItemFile,
  kItemSymlink,
  kItemCharacterDevice,
  kItemNew,
  kItemMarker,
  kItemUnknown
};

class SyncUnion;

/**
 * Every directory entry emitted by the FileSystemTraversal is wrapped in a
 * SyncItem structure by the factory method SyncUnion::CreateSyncItem().
 *
 * Since we are dealing with a union file system setup, this class represents
 * potentially three concrete files:
 *   - <read-only path>/<filename>                 | cf. rdonly_stat_
 *   - <scratch (read-write) branch>/<filename>    | cf. scratch_stat_
 *   - <union volume path>/<filename>              | cf. union_stat_
 *
 * This class caches stat calls to the underlying files in different branches of
 * the union file system and hides some interpretation details.
 */
class SyncItem {
  // only SyncUnion can create SyncItems (see SyncUnion::CreateSyncItem)
  friend class SyncUnion;

 public:
<<<<<<< HEAD
  /**
   *  create a new SyncItem (is normally not required for normal usage
   *                         as the RecursionEngine provides you with DirEntries)
   *  @param dirPath the RELATIVE path to the file
   *  @param filename the name of the file ;-)
   *  @param entryType well...
   */
  SyncItem();  // TODO(rmeusel): Remove
  SyncItem(const std::string  &relative_parent_path,
           const std::string  &filename,
           const SyncUnion    *union_engine,
           const SyncItemType  entry_type = kItemUnknown);

  inline bool IsDirectory()     const { return IsType(kItemDir);              }
  inline bool WasDirectory()    const { return WasType(kItemDir);             }
  inline bool IsRegularFile()   const { return IsType(kItemFile);             }
  inline bool WasRegularFile()  const { return WasType(kItemFile);            }
  inline bool IsSymlink()       const { return IsType(kItemSymlink);          }
  inline bool WasSymlink()      const { return WasType(kItemSymlink);         }
  inline bool IsNew()           const { return WasType(kItemNew);             }
  inline bool IsGraftMarker()   const { return IsType(kItemMarker);           }

  // TODO(reneme): code smell! This depends on the UnionEngine to call
  //                           MarkAsWhiteout(), before it potentially gives the
  //                           wrong result!
  inline bool IsWhiteout()      const { return whiteout_;                     }
  inline bool IsCatalogMarker() const { return filename_ == ".cvmfscatalog";  }
  bool HasGraftMarker() const { return graft_marker_present_; }
  bool IsValidGraft() const { return valid_graft_; }
  bool IsOpaqueDirectory() const;
=======
  SyncItem();

  inline bool IsDirectory()       const { return IsType(kItemDir);             }
  inline bool WasDirectory()      const { return WasType(kItemDir);            }
  inline bool IsRegularFile()     const { return IsType(kItemFile);            }
  inline bool WasRegularFile()    const { return WasType(kItemFile);           }
  inline bool IsSymlink()         const { return IsType(kItemSymlink);         }
  inline bool WasSymlink()        const { return WasType(kItemSymlink);        }
  inline bool IsNew()             const { return WasType(kItemNew);            }
  inline bool IsCharacterDevice() const { return IsType(kItemCharacterDevice); }

  inline bool IsWhiteout()        const { return whiteout_;                    }
  inline bool IsCatalogMarker()   const { return filename_ == ".cvmfscatalog"; }
  inline bool IsOpaqueDirectory() const { return IsDirectory() && opaque_;     }
>>>>>>> c2dca905

  inline shash::Any GetContentHash() const { return content_hash_; }
  inline void SetContentHash(const shash::Any &hash) { content_hash_ = hash; }
  inline bool HasContentHash() const { return !content_hash_.IsNull(); }

  /**
   * Generates a DirectoryEntry that can be directly stored into a catalog db.
   * Note: this sets the inode fields to kInvalidInode as well as the link
   *       count to 1 if MaskHardlink() has been called before (cf. OverlayFS)
   * @return  a DirectoryEntry structure to be written into a catalog
   */
  catalog::DirectoryEntryBase CreateBasicCatalogDirent() const;

  inline std::string GetRelativePath() const {
    return (relative_parent_path_.empty()) ?
      filename_                            :
      relative_parent_path_ + (filename_.empty() ? "" : ("/" + filename_));
  }

  std::string GetRdOnlyPath() const;
  std::string GetUnionPath() const;
  std::string GetScratchPath() const;

  void MarkAsWhiteout(const std::string &actual_filename);
  void MarkAsOpaqueDirectory();

  /**
   * Union file systems (i.e. OverlayFS) might not properly support hardlinks,
   * forcing us to ignore them during publishing. A 'masked hardlink' will be
   * treated as a normal file (linkcount == 1). Hence, any created hardlinks
   * will be broken up into individual files with differing inodes.
   */
  inline void MaskHardlink() { masked_hardlink_ = true; }
  inline bool HasHardlinks() const {
    return !masked_hardlink_ && GetUnionLinkcount() > 1;
  }

  unsigned int GetRdOnlyLinkcount() const;
  uint64_t GetRdOnlyInode() const;
  unsigned int GetUnionLinkcount() const;
  uint64_t GetUnionInode() const;

  inline std::string filename() const { return filename_; }
  inline std::string relative_parent_path() const {
    return relative_parent_path_;
  }

  bool operator==(const SyncItem &other) const {
    return ((relative_parent_path_ == other.relative_parent_path_) &&
            (filename_ == other.filename_));
  }

 protected:
  inline platform_stat64 GetUnionStat() const {
    StatUnion();
    return union_stat_.stat;
  }

  SyncItemType GetRdOnlyFiletype() const;
  SyncItemType GetScratchFiletype() const;

  /**
   * Checks if the SyncItem _is_ the given file type (file, dir, symlink, ...)
   * in the union file system volume. Hence: After the publish operation, the
   * file will be this type in CVMFS.
   * @param expected_type  the file type to be checked against
   * @return               true if file type matches the expected type
   */
  inline bool IsType(const SyncItemType expected_type) const {
    if (filename_.substr(0, 12) == ".cvmfsgraft-") {
      scratch_type_ = kItemMarker;
    } else if (scratch_type_ == kItemUnknown) {
      scratch_type_ = GetScratchFiletype();
    }
    return scratch_type_ == expected_type;
  }

  /**
   * Checks if the SyncItem _was_ the given file type (file, dir, symlink, ...)
   * in CVMFS (or the lower layer of the union file system). Hence: Before the
   * current transaction the file _was_ this type in CVMFS.
   * @param expected_type  the file type to be checked against
   * @return               true if file type was the expected type in CVMFS
   */
  inline bool WasType(const SyncItemType expected_type) const {
    if (rdonly_type_ == kItemUnknown) {
      rdonly_type_ = GetRdOnlyFiletype();
    }
    return rdonly_type_ == expected_type;
  }

 private:
  /**
   * create a new SyncItem
   * Note: SyncItems cannot be created by any using code. SyncUnion will take
   *       care of their creating through a factory method to make sure they
   *       are initialised correctly (whiteout, hardlink handling, ...)
   *
   * @param dirPath the RELATIVE path to the file
   * @param filename the name of the file ;-)
   * @param entryType well...
   */
  SyncItem(const std::string  &relative_parent_path,
           const std::string  &filename,
           const SyncUnion    *union_engine,
           const SyncItemType  entry_type);

  /**
   * Structure to cache stat calls to the different file locations.
   */
  struct EntryStat {
    EntryStat() : obtained(false), error_code(0) {
      memset(&stat, 0, sizeof(stat));
    }

    inline SyncItemType GetSyncItemType() const {
      assert(obtained);
      if (S_ISDIR(stat.st_mode)) return kItemDir;
      if (S_ISREG(stat.st_mode)) return kItemFile;
      if (S_ISLNK(stat.st_mode)) return kItemSymlink;
      if (S_ISCHR(stat.st_mode)) return kItemCharacterDevice;
      return kItemUnknown;
    }

    bool obtained;   /**< false at the beginning, true after first stat call */
    int error_code;  /**< errno value of the stat call */
    platform_stat64 stat;
  };

  SyncItemType GetGenericFiletype(const EntryStat &stat) const;

<<<<<<< HEAD
  std::string GetGraftMarkerPath() const;
  void CheckGraft();

  const SyncUnion *union_engine_;
=======
  const SyncUnion *union_engine_;     /**< this SyncUnion created this object */
>>>>>>> c2dca905

  mutable EntryStat rdonly_stat_;
  mutable EntryStat union_stat_;
  mutable EntryStat scratch_stat_;

<<<<<<< HEAD
  bool whiteout_;
  bool valid_graft_;
  bool graft_marker_present_;
=======
  bool whiteout_;                     /**< SyncUnion marked this as whiteout  */
  bool opaque_;                       /**< SyncUnion marked this as opaque dir*/
  bool masked_hardlink_;              /**< SyncUnion masked out the linkcount */
>>>>>>> c2dca905
  std::string relative_parent_path_;
  std::string filename_;
  ssize_t graft_size_;

  mutable SyncItemType scratch_type_;
  mutable SyncItemType rdonly_type_;

  // The hash of regular file's content
  shash::Any content_hash_;

  // Lazy evaluation and caching of results of file stats
  inline void StatRdOnly(const bool refresh = false) const {
    StatGeneric(GetRdOnlyPath(), &rdonly_stat_, refresh);
  }
  inline void StatUnion(const bool refresh = false) const {
    StatGeneric(GetUnionPath(), &union_stat_, refresh);
  }
  inline void StatScratch(const bool refresh = false) const {
    StatGeneric(GetScratchPath(), &scratch_stat_, refresh);
  }
  static void StatGeneric(const std::string  &path,
                          EntryStat          *info,
                          const bool          refresh);
};

typedef std::map<std::string, SyncItem> SyncItemList;

}  // namespace publish

#endif  // CVMFS_SYNC_ITEM_H_<|MERGE_RESOLUTION|>--- conflicted
+++ resolved
@@ -46,38 +46,6 @@
   friend class SyncUnion;
 
  public:
-<<<<<<< HEAD
-  /**
-   *  create a new SyncItem (is normally not required for normal usage
-   *                         as the RecursionEngine provides you with DirEntries)
-   *  @param dirPath the RELATIVE path to the file
-   *  @param filename the name of the file ;-)
-   *  @param entryType well...
-   */
-  SyncItem();  // TODO(rmeusel): Remove
-  SyncItem(const std::string  &relative_parent_path,
-           const std::string  &filename,
-           const SyncUnion    *union_engine,
-           const SyncItemType  entry_type = kItemUnknown);
-
-  inline bool IsDirectory()     const { return IsType(kItemDir);              }
-  inline bool WasDirectory()    const { return WasType(kItemDir);             }
-  inline bool IsRegularFile()   const { return IsType(kItemFile);             }
-  inline bool WasRegularFile()  const { return WasType(kItemFile);            }
-  inline bool IsSymlink()       const { return IsType(kItemSymlink);          }
-  inline bool WasSymlink()      const { return WasType(kItemSymlink);         }
-  inline bool IsNew()           const { return WasType(kItemNew);             }
-  inline bool IsGraftMarker()   const { return IsType(kItemMarker);           }
-
-  // TODO(reneme): code smell! This depends on the UnionEngine to call
-  //                           MarkAsWhiteout(), before it potentially gives the
-  //                           wrong result!
-  inline bool IsWhiteout()      const { return whiteout_;                     }
-  inline bool IsCatalogMarker() const { return filename_ == ".cvmfscatalog";  }
-  bool HasGraftMarker() const { return graft_marker_present_; }
-  bool IsValidGraft() const { return valid_graft_; }
-  bool IsOpaqueDirectory() const;
-=======
   SyncItem();
 
   inline bool IsDirectory()       const { return IsType(kItemDir);             }
@@ -88,11 +56,14 @@
   inline bool WasSymlink()        const { return WasType(kItemSymlink);        }
   inline bool IsNew()             const { return WasType(kItemNew);            }
   inline bool IsCharacterDevice() const { return IsType(kItemCharacterDevice); }
+  inline bool IsGraftMarker()     const { return IsType(kItemMarker);          }
 
   inline bool IsWhiteout()        const { return whiteout_;                    }
   inline bool IsCatalogMarker()   const { return filename_ == ".cvmfscatalog"; }
   inline bool IsOpaqueDirectory() const { return IsDirectory() && opaque_;     }
->>>>>>> c2dca905
+
+  bool HasGraftMarker()           const { return graft_marker_present_;        }
+  bool IsValidGraft()             const { return valid_graft_;                 }
 
   inline shash::Any GetContentHash() const { return content_hash_; }
   inline void SetContentHash(const shash::Any &hash) { content_hash_ = hash; }
@@ -224,28 +195,21 @@
 
   SyncItemType GetGenericFiletype(const EntryStat &stat) const;
 
-<<<<<<< HEAD
   std::string GetGraftMarkerPath() const;
   void CheckGraft();
 
-  const SyncUnion *union_engine_;
-=======
   const SyncUnion *union_engine_;     /**< this SyncUnion created this object */
->>>>>>> c2dca905
 
   mutable EntryStat rdonly_stat_;
   mutable EntryStat union_stat_;
   mutable EntryStat scratch_stat_;
 
-<<<<<<< HEAD
-  bool whiteout_;
-  bool valid_graft_;
-  bool graft_marker_present_;
-=======
   bool whiteout_;                     /**< SyncUnion marked this as whiteout  */
   bool opaque_;                       /**< SyncUnion marked this as opaque dir*/
   bool masked_hardlink_;              /**< SyncUnion masked out the linkcount */
->>>>>>> c2dca905
+  bool valid_graft_;                  /**< ??? */
+  bool graft_marker_present_;         /**< ??? */
+
   std::string relative_parent_path_;
   std::string filename_;
   ssize_t graft_size_;

/**
 * This file is part of the CernVM File System.
 */

#include "manifest_fetch.h"

#include <string>
#include <vector>

#include <cassert>

#include "download.h"
#include "hash.h"
#include "manifest.h"
#include "signature.h"
#include "util.h"
#include "whitelist.h"

using namespace std;  // NOLINT

namespace manifest {

const int kWlInvalid       = 0x00;
const int kWlVerifyRsa     = 0x01;
const int kWlVerifyPkcs7   = 0x02;
const int kWlVerifyCaChain = 0x04;


/**
 * Downloads and verifies the manifest, the certificate, and the whitelist.
 * If base_url is empty, uses the probe_hosts feature from download manager.
 */
Failures Fetch(const std::string &base_url, const std::string &repository_name,
               const uint64_t minimum_timestamp, const shash::Any *base_catalog,
               signature::SignatureManager *signature_manager,
               download::DownloadManager *download_manager,
               ManifestEnsemble *ensemble)
{
  assert(ensemble);
  const bool probe_hosts = base_url == "";
  Failures result = kFailUnknown;
  bool retval_b;
  download::Failures retval_dl;
  whitelist::Failures retval_wl;
  whitelist::Whitelist whitelist(repository_name,
                                 download_manager,
                                 signature_manager);

  const string manifest_url = base_url + string("/.cvmfspublished");
  download::JobInfo download_manifest(&manifest_url, false, probe_hosts, NULL);
  shash::Any certificate_hash;
  string certificate_url = base_url + "/";  // rest is in manifest
  download::JobInfo download_certificate(&certificate_url, true, probe_hosts,
                                         &certificate_hash);

  retval_dl = download_manager->Fetch(&download_manifest);
  if (retval_dl != download::kFailOk) {
    LogCvmfs(kLogCvmfs, kLogDebug | kLogSyslogWarn,
             "failed to download repository manifest (%d - %s)",
             retval_dl, download::Code2Ascii(retval_dl));
    return kFailLoad;
  }

  // Load Manifest
  ensemble->raw_manifest_buf =
    reinterpret_cast<unsigned char *>(download_manifest.destination_mem.data);
  ensemble->raw_manifest_size = download_manifest.destination_mem.size;
  ensemble->manifest =
    manifest::Manifest::LoadMem(ensemble->raw_manifest_buf,
                                ensemble->raw_manifest_size);
  if (!ensemble->manifest)
    return kFailIncomplete;

  // Basic manifest sanity check
  if (ensemble->manifest->repository_name() != repository_name) {
    LogCvmfs(kLogCvmfs, kLogDebug | kLogSyslogErr,
             "repository name does not match (found %s, expected %s)",
             ensemble->manifest->repository_name().c_str(),
             repository_name.c_str());
    result = kFailNameMismatch;
    goto cleanup;
  }
  if (ensemble->manifest->root_path() != shash::Md5(shash::AsciiPtr(""))) {
    result = kFailRootMismatch;
    goto cleanup;
  }
  if (ensemble->manifest->publish_timestamp() < minimum_timestamp) {
    result = kFailOutdated;
    goto cleanup;
  }

  // Quick way out: hash matches base catalog
  if (base_catalog && (ensemble->manifest->catalog_hash() == *base_catalog))
    return kFailOk;

  // Load certificate
  certificate_hash = ensemble->manifest->certificate();
  ensemble->FetchCertificate(certificate_hash);
  if (!ensemble->cert_buf) {
<<<<<<< HEAD
    const std::string &alt_path = ensemble->manifest->alt_catalog_path();
    if (alt_path.size()) {
      certificate_url = base_url + "/" + alt_path + "cert";
    } else {
      certificate_url += "/" + certificate_hash.MakePath();
    }
=======
    certificate_url += ensemble->manifest->MakeCertificatePath();
>>>>>>> 692cc6af
    retval_dl = download_manager->Fetch(&download_certificate);
    if (retval_dl != download::kFailOk) {
      result = kFailLoad;
        goto cleanup;
    }
    ensemble->cert_buf = reinterpret_cast<unsigned char *>(
      download_certificate.destination_mem.data);
    ensemble->cert_size = download_certificate.destination_mem.size;
  }
  retval_b = signature_manager->LoadCertificateMem(ensemble->cert_buf,
                                                   ensemble->cert_size);
  if (!retval_b) {
    result = kFailBadCertificate;
    goto cleanup;
  }

  // Verify manifest
  retval_b = signature_manager->VerifyLetter(ensemble->raw_manifest_buf,
                                             ensemble->raw_manifest_size,
                                             false);
  if (!retval_b) {
    LogCvmfs(kLogCvmfs, kLogDebug | kLogSyslogErr,
             "failed to verify repository manifest");
    result = kFailBadSignature;
    goto cleanup;
  }

  // Load whitelist and verify
  retval_wl = whitelist.Load(base_url);
  if (retval_wl != whitelist::kFailOk) {
    LogCvmfs(kLogCvmfs, kLogDebug | kLogSyslogErr,
             "whitelist verification failed (%d): %s",
             retval_wl, whitelist::Code2Ascii(retval_wl));
    result = kFailBadWhitelist;
    goto cleanup;
  }

  retval_wl = whitelist.VerifyLoadedCertificate();
  if (retval_wl != whitelist::kFailOk) {
    LogCvmfs(kLogCvmfs, kLogDebug | kLogSyslogErr,
             "failed to verify repository signature against whitelist (%d): %s",
             retval_wl, whitelist::Code2Ascii(retval_wl));
    result = kFailInvalidCertificate;
    goto cleanup;
  }

  whitelist.CopyBuffers(&ensemble->whitelist_size,
                        &ensemble->whitelist_buf,
                        &ensemble->whitelist_pkcs7_size,
                        &ensemble->whitelist_pkcs7_buf);

  return kFailOk;

 cleanup:
  delete ensemble->manifest;
  ensemble->manifest = NULL;
  if (ensemble->raw_manifest_buf) free(ensemble->raw_manifest_buf);
  if (ensemble->cert_buf) free(ensemble->cert_buf);
  if (ensemble->whitelist_buf) free(ensemble->whitelist_buf);
  if (ensemble->whitelist_pkcs7_buf) free(ensemble->whitelist_pkcs7_buf);
  ensemble->raw_manifest_buf = NULL;
  ensemble->cert_buf = NULL;
  ensemble->whitelist_buf = NULL;
  ensemble->whitelist_pkcs7_buf = NULL;
  ensemble->raw_manifest_size = 0;
  ensemble->cert_size = 0;
  ensemble->whitelist_size = 0;
  ensemble->whitelist_pkcs7_size = 0;
  return result;
}

}  // namespace manifest<|MERGE_RESOLUTION|>--- conflicted
+++ resolved
@@ -97,16 +97,7 @@
   certificate_hash = ensemble->manifest->certificate();
   ensemble->FetchCertificate(certificate_hash);
   if (!ensemble->cert_buf) {
-<<<<<<< HEAD
-    const std::string &alt_path = ensemble->manifest->alt_catalog_path();
-    if (alt_path.size()) {
-      certificate_url = base_url + "/" + alt_path + "cert";
-    } else {
-      certificate_url += "/" + certificate_hash.MakePath();
-    }
-=======
     certificate_url += ensemble->manifest->MakeCertificatePath();
->>>>>>> 692cc6af
     retval_dl = download_manager->Fetch(&download_certificate);
     if (retval_dl != download::kFailOk) {
       result = kFailLoad;

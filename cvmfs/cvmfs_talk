--- conflicted
+++ resolved
@@ -17,17 +17,10 @@
 sub usage {
   print "Usage: $0 [-i instance | -p pipe] <command>                       \n";
   print "   By default, iteratate through all instances.                   \n";
-<<<<<<< HEAD
-  print "\n";  
-  print "Example:                                                          \n";
-  print "  $0 -i atlas.cern.ch pid                                         \n";
-  print "\n";  
-=======
   print "\n";
   print "Example:                                                          \n";
   print "  $0 -i atlas.cern.ch pid                                         \n";
   print "\n";
->>>>>>> 54392307
   print "Commands:                                                         \n";
   print "  tracebuffer flush      flushes the trace buffer to disk         \n";
   print "  cache size             gets current size of file cache          \n";
@@ -36,19 +29,13 @@
   print "  cache list catalogs    gets all file catalogs in cache          \n";
   print "  cleanup <MB>           cleans file cache until size <= <MB>     \n";
   print "  evict <path>           removes <path> from the cache            \n";
-<<<<<<< HEAD
-=======
   print "  pin <path>             pins <path> in the cache                 \n";
->>>>>>> 54392307
   print "  mountpoint             returns the mount point                  \n";
   print "  remount                look for new catalogs                    \n";
   print "  revision               gets the repository revision             \n";
   print "  max ttl info           gets the maximum ttl                     \n";
   print "  max ttl set <minutes>  sets the maximum ttl                     \n";
-<<<<<<< HEAD
-=======
   print "  nameserver set <host>  sets a DNS server                        \n";
->>>>>>> 54392307
   print "  host info              get host chain and their rtt,            \n";
   print "                         if already probed                        \n";
   print "  host probe             orders the host chain according to rtt   \n";

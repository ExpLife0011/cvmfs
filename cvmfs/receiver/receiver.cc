/**
 * This file is part of the CernVM File System.
 */

#include <string>

#include "cvmfs_config.h"

#include "../logging.h"
#include "../swissknife.h"

#include "reactor.h"

swissknife::ParameterList MakeParameterList() {
  swissknife::ParameterList params;
  params.push_back(
      swissknife::Parameter::Optional('i', "File descriptor to use for input"));
  params.push_back(swissknife::Parameter::Optional(
      'o', "File descriptor to use for output"));
  params.push_back(
      swissknife::Parameter::Optional('l', "Base name of the log file to use"));
  return params;
}

bool ReadCmdLineArguments(int argc, char** argv,
                          const swissknife::ParameterList& params,
                          swissknife::ArgumentList* arguments) {
  // parse the command line arguments for the Command
  optind = 1;
  std::string option_string = "";

  for (unsigned j = 0; j < params.size(); ++j) {
    option_string.push_back(params[j].key());
    if (!params[j].switch_only()) option_string.push_back(':');
  }

  int c;
  while ((c = getopt(argc, argv, option_string.c_str())) != -1) {
    bool valid_option = false;
    for (unsigned j = 0; j < params.size(); ++j) {
      if (c == params[j].key()) {
        valid_option = true;
        std::string* argument = NULL;
        if (!params[j].switch_only()) {
          argument = new std::string(optarg);
        }
        (*arguments)[c] = argument;
        break;
      }
    }

    if (!valid_option) {
      LogCvmfs(kLogReceiver, kLogStdout,
               "CVMFS gateway services receiver component. Usage:");
      for (size_t i = 0; i < params.size(); ++i) {
        LogCvmfs(kLogReceiver, kLogStdout, "  \"%c\" - %s", params[i].key(),
                 params[i].description().c_str());
      }
      return false;
    }
  }

  for (size_t j = 0; j < params.size(); ++j) {
    if (!params[j].optional()) {
      if (arguments->find(params[j].key()) == arguments->end()) {
        LogCvmfs(kLogReceiver, kLogStderr, "parameter -%c missing",
                 params[j].key());
        return false;
      }
    }
  }

  return true;
}

int main(int argc, char** argv) {
  swissknife::ArgumentList arguments;
  if (!ReadCmdLineArguments(argc, argv, MakeParameterList(), &arguments)) {
    return 1;
  }

  std::string output_log_file = "/tmp/cvmfs_receiver.out";
  std::string error_log_file = "/tmp/cvmfs_receiver.err";
  int fdin = 0;
  int fdout = 1;
  if (arguments.find('i') != arguments.end()) {
    fdin = std::atoi(arguments.find('i')->second->c_str());
  }
  if (arguments.find('o') != arguments.end()) {
    fdout = std::atoi(arguments.find('o')->second->c_str());
  }
  if (arguments.find('l') != arguments.end()) {
    const std::string base_log_file = *(arguments.find('l')->second);
    output_log_file = base_log_file + ".out";
    error_log_file = base_log_file + ".err";
  }

  SetLogCustomFile(0, output_log_file);
  SetLogCustomFile(1, error_log_file);

  receiver::Reactor reactor(fdin, fdout);

  if (!reactor.Run()) {
<<<<<<< HEAD
    LogCvmfs(kLogReceiver, kLogDebug | kLogSyslogErr,
             "Error running CVMFS Receiver event loop");
=======
    LogCvmfs(kLogReceiver, kLogCustom1,
             "Error running CVMFS Receiver event loop.\n");
>>>>>>> 2a01da88
    return 1;
  }

  return 0;
}<|MERGE_RESOLUTION|>--- conflicted
+++ resolved
@@ -101,13 +101,8 @@
   receiver::Reactor reactor(fdin, fdout);
 
   if (!reactor.Run()) {
-<<<<<<< HEAD
-    LogCvmfs(kLogReceiver, kLogDebug | kLogSyslogErr,
-             "Error running CVMFS Receiver event loop");
-=======
     LogCvmfs(kLogReceiver, kLogCustom1,
              "Error running CVMFS Receiver event loop.\n");
->>>>>>> 2a01da88
     return 1;
   }
 

--- conflicted
+++ resolved
@@ -59,16 +59,9 @@
   local user=$2
   local spooler_definition=$3
   local temp_dir=$4
-<<<<<<< HEAD
-  local local_recreate=${5:-0}
-  local usemasterkeycard=0
-  local hash_algorithm
-  local local_repo_storage
-=======
   local rewrite_path=$5
   local usemasterkeycard=0
   local hash_algorithm
->>>>>>> cc94fa37
 
   local whitelist
   whitelist=${temp_dir}/whitelist.$name
@@ -85,16 +78,9 @@
   echo `date -u "+%Y%m%d%H%M%S"` > ${whitelist}.unsigned
   echo "E`date -u --date='+30 days' "+%Y%m%d%H%M%S"`" >> ${whitelist}.unsigned
   echo "N$name" >> ${whitelist}.unsigned
-<<<<<<< HEAD
-  if [ $local_recreate -eq 1 ]; then
-    local_repo_storage="${DEFAULT_LOCAL_STORAGE}/$name"
-    local fingerprint
-    fingerprint="`cat -v $local_repo_storage/.cvmfswhitelist | awk '/^N/{getline;print;exit}'`"
-=======
   if [ -n "$rewrite_path" ]; then
     local fingerprint
     fingerprint="`cat -v $rewrite_path | awk '/^N/{getline;print;exit}'`"
->>>>>>> cc94fa37
     echo "$fingerprint" >> ${whitelist}.unsigned
     hash_algorithm="`echo "$fingerprint"|sed -n 's/.*-//p'|tr '[A-Z]' '[a-z]'`"
     hash_algorithm="${hash_algorithm:-sha1}"
@@ -118,19 +104,11 @@
   chown $user $whitelist
 
   rm -f ${whitelist}.unsigned ${whitelist}.signature ${whitelist}.hash
-<<<<<<< HEAD
-  if [ $local_recreate -eq 1 ]; then
-    # copy first to a new name in case the filesystem is full
-    cp -f $whitelist $local_repo_storage/.cvmfswhitelist.new
-    chown $user $local_repo_storage/.cvmfswhitelist.new
-    mv -f $local_repo_storage/.cvmfswhitelist.new $local_repo_storage/.cvmfswhitelist
-=======
   if [ -n "$rewrite_path" ]; then
     # copy first to a new name in case the filesystem is full
     cp -f $whitelist ${rewrite_path}.new
     chown $user ${rewrite_path}.new
     mv -f ${rewrite_path}.new ${rewrite_path}
->>>>>>> cc94fa37
   else
     __swissknife upload -i $whitelist -o .cvmfswhitelist -r $spooler_definition
   fi

--- conflicted
+++ resolved
@@ -32,10 +32,7 @@
   manifest.h manifest.cc
   manifest_fetch.h manifest_fetch.cc
   murmur.h smallhash.h
-<<<<<<< HEAD
-=======
   bigvector.h
->>>>>>> ba3e954a
   lru.h
   globals.h globals.cc
   peers.h peers.cc

/**
 * This file is part of the CernVM File System.
 *
 * The cache module maintains the local file cache.  Files are
 * staged into the cache by Fetch().  The cache stores files with a name
 * according to their content hash.
 *
 * The procedure is
 *   -# Look in the catalog for SHA1 hash
 *   -# If it is in local cache: return file descriptor
 *   -# Otherwise download, store in cache and return fd
 *
 * Each running CVMFS instance has to have a separate cache directory.
 * The local cache directory (directories 00..ff) can be accessed
 * in parallel to a running CVMFS, i.e. files can be deleted for instance
 * anytime.  However, this will confuse the cache database managed by the lru
 * module.
 *
 * Files are created in txn directory first.  At the very latest
 * point they are renamed into their "real" content hash names atomically by
 * rename().  This concept is taken over from GROW-FS.
 *
 * Identical URLs won't be concurrently downloaded.  The first thread performs
 * the download and informs the other, waiting threads on pipes.
 */

#define __STDC_FORMAT_MACROS

#include "cvmfs_config.h"
#include "cache.h"

#include <sys/stat.h>
#include <errno.h>
#include <fcntl.h>
#include <pthread.h>
#include <dirent.h>
#include <inttypes.h>

#include <cassert>
#include <cstring>
#include <cstdlib>
#include <cstdio>

#include <map>
#include <vector>

#include "platform.h"
#include "directory_entry.h"
#include "quota.h"
#include "util.h"
#include "hash.h"
#include "logging.h"
#include "download.h"
#include "compression.h"
#include "smalloc.h"
#include "signature.h"
#include "atomic.h"
#include "shortstring.h"
#include "manifest.h"
#include "manifest_fetch.h"
#include "cvmfs.h"

using namespace std;  // NOLINT

namespace cache {

/**
 * A CallQuard object can be placed at the beginning of a function.  It counts
 * the number of so-annotated functions that are in flight.  The Drainout() call
 * will wait until all functions that have been called so far are finished.
 *
 * The class is used in order to wait for remaining calls when switching into
 * the read-only cache mode.
 */
class CallGuard {
 public:
  CallGuard() {
    int32_t global_drainout = atomic_read32(&global_drainout_);
    drainout_ = (global_drainout != 0);
    if (!drainout_)
      atomic_inc32(&num_inflight_calls_);
  }
  ~CallGuard() {
    if (!drainout_)
      atomic_dec32(&num_inflight_calls_);
  }
  static void Drainout() {
    atomic_cas32(&global_drainout_, 0, 1);
    while (atomic_read32(&num_inflight_calls_) != 0)
      SafeSleepMs(50);
  }
 private:
  bool drainout_;
  static atomic_int32 global_drainout_;
  static atomic_int32 num_inflight_calls_;
};
atomic_int32 CallGuard::num_inflight_calls_ = 0;
atomic_int32 CallGuard::global_drainout_ = 0;


/**
 * Everything that should be reused per thread
 */
struct ThreadLocalStorage {
  int pipe_wait[2];
  vector<int> other_pipes_waiting;
  download::JobInfo download_job;
};

typedef map< hash::Any, vector<int> * > ThreadQueues;

string *cache_path_ = NULL;
ThreadQueues *queues_download_ = NULL;  /**< maps currently
  downloaded chunks to an array of writer's ends of a pipe to signal the waiting
  threads when the download has finished */
pthread_mutex_t lock_queues_download_ = PTHREAD_MUTEX_INITIALIZER;
pthread_key_t thread_local_storage_;
vector<ThreadLocalStorage *> *tls_blocks_;
pthread_mutex_t lock_tls_blocks_ = PTHREAD_MUTEX_INITIALIZER;
atomic_int64 num_download_;

CacheModes cache_mode_;


static void CleanupTLS(ThreadLocalStorage *tls) {
  close(tls->pipe_wait[0]);
  close(tls->pipe_wait[1]);
  delete tls;
}


static void TLSDestructor(void *data) {
  ThreadLocalStorage *tls = static_cast<ThreadLocalStorage *>(data);
  pthread_mutex_lock(&lock_tls_blocks_);
  for (vector<ThreadLocalStorage *>::iterator i = tls_blocks_->begin(),
       iEnd = tls_blocks_->end(); i != iEnd; ++i)
  {
    if ((*i) == tls) {
      tls_blocks_->erase(i);
      break;
    }
  }
  pthread_mutex_unlock(&lock_tls_blocks_);
  CleanupTLS(tls);
}

/**
 * Initializes the cache directory with the 256 subdirectories and /txn.
 *
 * \return True on success, false otherwise
 */
bool Init(const string &cache_path) {
  cache_mode_ = kCacheReadWrite;
  cache_path_ = new string(cache_path);
  queues_download_ = new ThreadQueues();
  tls_blocks_ = new vector<ThreadLocalStorage *>();
  atomic_init64(&num_download_);

  if (!MakeCacheDirectories(cache_path, 0700))
    return false;

  if (FileExists(cache_path + "/cvmfscatalog.cache")) {
    LogCvmfs(kLogCache, kLogStderr | kLogSyslogErr,
             "Not mounting on cvmfs 2.0.X cache");
    return false;
  }

  int retval = pthread_key_create(&thread_local_storage_, TLSDestructor);
  assert(retval == 0);

  return true;
}


void Fini() {
  pthread_mutex_lock(&lock_tls_blocks_);
  for (unsigned i = 0; i < tls_blocks_->size(); ++i)
    CleanupTLS((*tls_blocks_)[i]);
  pthread_mutex_unlock(&lock_tls_blocks_);
  pthread_key_delete(thread_local_storage_);
  delete cache_path_;
  delete queues_download_;
  delete tls_blocks_;
  cache_path_ = NULL;
  queues_download_ = NULL;
  tls_blocks_ = NULL;
}


CacheModes GetCacheMode() {
  return cache_mode_;
}

void TearDown2ReadOnly() {
  cache_mode_ = kCacheReadOnly;
  CallGuard::Drainout();
  quota::Fini();
  unlink(("running." + *cvmfs::repository_name_).c_str());
  LogCvmfs(kLogCache, kLogSyslog, "switch to read-only cache mode");
  SetLogMicroSyslog("");
}


/**
 * Transforms a catalog entry into a name for local cache.
 *
 * @param[in] id content hash of the catalog entry.
 * \return Absolute path in local cache.
 */
static inline string GetPathInCache(const hash::Any &id) {
  return *cache_path_ + id.MakePath(1, 2);
}


/**
 * Transform a catalog entry into a temporary name in txn-directory.
 *
 * @param[in] id content hash of the catalog entry.
 * \return Absolute path in local cache txn-directory.
 */
static inline string GetTempName()
{
  return *cache_path_ + "/txn/" + "fetchXXXXXX";
}


/**
 * Tries to open a catalog entry in local cache.
 *
 * @param[in] id content hash of the catalog entry.
 * \return A file descriptor if file is in cache.  Error code of open() else.
 */
int Open(const hash::Any &id) {
  const string path = GetPathInCache(id);
  int result = ::open(path.c_str(), O_RDONLY);

  if (result >= 0) {
    LogCvmfs(kLogCache, kLogDebug, "hit %s", path.c_str());
    //platform_disable_kcache(result);
  } else {
    result = -errno;
    LogCvmfs(kLogCache, kLogDebug, "miss %s (%d)", path.c_str(), result);
  }

  return result;
}


/**
 * Tries to open a file and copies its contents into a newly malloced
 * memory area.  User of the function has to free buffer (if successful).
 *
 * @param[in] id content hash of the catalog entry.
 * @param[out] buffer Contents of the file
 * @param[out] size Size of the file
 * \return True if successful, false otherwise.
 */
static bool Open2Mem(const hash::Any &id,
                     unsigned char **buffer, uint64_t *size)
{
  *size = 0;
  *buffer = NULL;

  int fd = cache::Open(id);
  if (fd < 0)
    return false;

  platform_stat64 info;
  if (platform_fstat(fd, &info) != 0) {
    close(fd);
    return false;
  }

  *size = info.st_size;
  *buffer = static_cast<unsigned char *>(smalloc(*size));

  int64_t retval = read(fd, *buffer, *size);
  if ((retval < 0) || (static_cast<uint64_t>(retval) != *size)) {
    close(fd);
    free(*buffer);
    *buffer = NULL;
    *size = 0;
    return false;
  }

  close(fd);
  return true;
}


/**
 * Starts a "transaction" based on a catalog entry, i.e. start download in a
 * temporary file.
 *
 * @param[in] id content hash of the catalog entry.
 * @param[out] path Absolute path of the file in local cache after commit
 * @param[out] temp_path Absolute path of the temporoary file in local cache
 * \return File descriptor of temporary file, error code of mkstemp() else
 */
static int StartTransaction(const hash::Any &id,
                            string *final_path, string *temp_path)
{
  if (cache_mode_ == kCacheReadOnly)
    return -EROFS;

  int result;
  *final_path = GetPathInCache(id);
  *temp_path = GetTempName();
  const unsigned temp_path_length = temp_path->length();

  char template_path[temp_path_length + 1];
  memcpy(template_path, &(*temp_path)[0], temp_path_length);
  template_path[temp_path_length] = '\0';
  result = ::mkstemp(template_path);
  if (result == -1)
    result = -errno;

  LogCvmfs(kLogCache, kLogDebug, "start transaction on %s has result %d",
           template_path, result);

  *temp_path = template_path;
  return result;
}


/**
 * Aborts a file download started with StartTransaction() and cleans
 * temporoary storage.
 *
 * @param[in] temp_path Absolute path of the temporoary file in local cache
 * \return Zero on success, error code of unlink() else.
 */
static int AbortTransaction(const string &temp_path) {
  LogCvmfs(kLogCache, kLogDebug, "abort %s", temp_path.c_str());

  int result = unlink(temp_path.c_str());
  if (result == -1)
    return -errno;
  return result;
}


/**
 * Commits a file download started with StartTransaction(), i.e. renames
 * the temporary file to its real content hash name.
 *
 * If the cache is managed (quota / lru), it also inserts the file into
 * the lru database.
 *
 * @param[in] final_path Absolute content hash path of the file in local cache
 * @param[in] temp_path Absolute path of the temporoary file in local cache
 * @param[in] cvmfs_path Path of the chunk as seen in cvmfs
 * @param[in] hash Content hash of the file
 * @param[in] size Decompressed size of the file
 * \return Zero on success, non-zero else.
 */
static int CommitTransaction(const string &final_path,
                             const string &temp_path,
                             const string &cvmfs_path,
                             const hash::Any &hash,
                             const uint64_t size)
{
  int result;
  LogCvmfs(kLogCache, kLogDebug, "commit %s %s",
           final_path.c_str(), temp_path.c_str());

  result = rename(temp_path.c_str(), final_path.c_str());
  if (result < 0) {
    result = -errno;
    LogCvmfs(kLogCache, kLogDebug, "commit failed: %s", strerror(errno));
    unlink(temp_path.c_str());
  } else {
    quota::Insert(hash, size, cvmfs_path);
  }

  return result;
}


/**
 * Commits the memory blob buffer to the given chunk id and name on cvmfs.
 * No checking! The hash and the memory blob need to match.
 */
static bool CommitFromMem(const hash::Any &id, const unsigned char *buffer,
                          const uint64_t size, const std::string &cvmfs_path)
{
  string temp_path;
  string final_path;

  int fd = StartTransaction(id, &final_path, &temp_path);
  if (fd < 0)
    return false;

  ssize_t retval = write(fd, buffer, size);
  close(fd);
  if ((retval < 0) || (static_cast<uint64_t>(retval) != size)) {
    AbortTransaction(temp_path);
    return false;
  }

  return CommitTransaction(final_path, temp_path, cvmfs_path, id, size) == 0;
}


/**
 * Returns a read-only file descriptor for a specific catalog entry, which could
 * be a complete file in the CAS as well as a chunk of a file.
 * After successful call, the data resides in local cache.
 * File is downloaded via HTTP if it is not in the local cache.
 * If multiple concurrent requests arrive for a file, the requests are queued
 * and only the first one performs the download.
 *
 * @param[in] checksum     content hash of the file to be fetched
 * @param[in] hash_suffix  optional hash suffix to append in the download job
 * @param[in] size         the required disk size of the downloaded data chunk
 * @param[in] cvmfs_path   Path of the chunk as seen in cvmfs
 *
 * \return Read-only file descriptor for the file pointing into local cache.
 *         On failure a negative error code.
 */
static int Fetch(const hash::Any &checksum,
                 const string    &hash_suffix,
                 const uint64_t   size,
                 const string    &cvmfs_path)
{
  CallGuard call_guard;
  int fd_return;  // Read-only file descriptor that is returned
  int retval;

  // Try to open from local cache
  if ((fd_return = cache::Open(checksum)) >= 0) {
    if (cache_mode_ == kCacheReadWrite)
      quota::Touch(checksum);
    return fd_return;
  }

  if (cache_mode_ == kCacheReadOnly)
    return -EROFS;

  if (size > quota::GetMaxFileSize()) {
    LogCvmfs(kLogCache, kLogDebug, "file too big for lru cache (%"PRIu64" "
                                   "requested but only %"PRIu64" bytes free)",
             size, quota::GetMaxFileSize());
    return -ENOSPC;
  }

  // Initialize TLS
  ThreadLocalStorage *tls = static_cast<ThreadLocalStorage *>(
                            pthread_getspecific(thread_local_storage_));
  if (tls == NULL) {
    tls = new ThreadLocalStorage();
    retval = pipe(tls->pipe_wait);
    assert(retval == 0);
    tls->download_job.destination = download::kDestinationFile;
    tls->download_job.compressed = true;
    tls->download_job.probe_hosts = true;
    retval = pthread_setspecific(thread_local_storage_, tls);
    assert(retval == 0);
    pthread_mutex_lock(&lock_tls_blocks_);
    tls_blocks_->push_back(tls);
    pthread_mutex_unlock(&lock_tls_blocks_);
  }

  // Lock queue and start downloading or enqueue
  pthread_mutex_lock(&lock_queues_download_);
  ThreadQueues::iterator iDownloadQueue = queues_download_->find(checksum);
  if (iDownloadQueue != queues_download_->end()) {
    LogCvmfs(kLogCache, kLogDebug, "waiting for download of %s",
             cvmfs_path.c_str());

    iDownloadQueue->second->push_back(tls->pipe_wait[1]);
    pthread_mutex_unlock(&lock_queues_download_);
    ReadPipe(tls->pipe_wait[0], &fd_return, sizeof(int));

    LogCvmfs(kLogCache, kLogDebug, "received from another thread fd %d for %s",
             fd_return, cvmfs_path.c_str());
    return fd_return;
  } else {
    // Seems we are the first one, check again in the cache (race condition)
    fd_return = cache::Open(checksum);
    if (fd_return >= 0) {
      pthread_mutex_unlock(&lock_queues_download_);
      quota::Touch(checksum);
      return fd_return;
    }

    // Create a new queue for this chunk
    (*queues_download_)[checksum] = &tls->other_pipes_waiting;
    pthread_mutex_unlock(&lock_queues_download_);
  }

  // The download path starts here
  LogCvmfs(kLogCache, kLogDebug, "downloading %s", cvmfs_path.c_str());
  atomic_inc64(&num_download_);

  const string url = "/data" + checksum.MakePath(1, 2) + hash_suffix;
  string final_path;
  string temp_path;
  int fd;  // Used to write the downloaded file
  FILE *f = NULL;
  int result = -EIO;

  fd = StartTransaction(checksum, &final_path, &temp_path);
  if (fd < 0) {
    LogCvmfs(kLogCache, kLogDebug, "could not start transaction on %s",
             final_path.c_str());
    result = fd;
    goto fetch_finalize;
  }

  f = fdopen(fd, "w");
  if (!f) {
    result = -errno;
    LogCvmfs(kLogCache, kLogDebug, "could not fdopen %s", final_path.c_str());
    goto fetch_finalize;
  }

  tls->download_job.url = &url;
  tls->download_job.destination_file = f;
  tls->download_job.expected_hash = &checksum;
  download::Fetch(&tls->download_job);

  if (tls->download_job.error_code == download::kFailOk) {
    LogCvmfs(kLogCache, kLogDebug, "finished downloading of %s", url.c_str());

    // Check decompressed size (a cross check just in case)
    platform_stat64 stat_info;
    stat_info.st_size = -1;
    if ((platform_fstat(fileno(f), &stat_info) != 0) ||
        (stat_info.st_size != (int64_t)size))
    {
      LogCvmfs(kLogCache, kLogDebug | kLogSyslogErr,
               "size check failure for %s, expected %lu, got %ld",
               url.c_str(), size, stat_info.st_size);
      if (!CopyPath2Path(temp_path, *cache_path_ + "/quarantaine/" +
                         checksum.ToString()))
      {
        LogCvmfs(kLogCache, kLogDebug | kLogSyslogErr,
                 "failed to move %s to quarantaine", temp_path.c_str());
      }
      result = -EIO;
      goto fetch_finalize;
    }

    LogCvmfs(kLogCache, kLogDebug, "trying to commit %s", final_path.c_str());
    fclose(f);
    fd = -1;
    fd_return = ::open(temp_path.c_str(), O_RDONLY);
    if (fd_return < 0) {
      result = -errno;
      goto fetch_finalize;
    }
    result = cache::CommitTransaction(final_path, temp_path, cvmfs_path,
                                      checksum, size);
    if (result == 0) {
      platform_disable_kcache(fd_return);
      result = fd_return;
    } else {
      close(fd_return);
    }
  }

 fetch_finalize:
  // Cleanup
  LogCvmfs(kLogCache, kLogDebug, "finalizing download of %s",
           cvmfs_path.c_str());
  if (result < 0) {
    LogCvmfs(kLogCache, kLogDebug | kLogSyslogErr,
             "failed to fetch %s (hash: %s, error %d)", cvmfs_path.c_str(),
             checksum.ToString().c_str(), tls->download_job.error_code);
  }
  if (fd >= 0) {
    if (f) fclose(f);
    else close(fd);
    AbortTransaction(temp_path);
  }

  // Signal the waiting threads and remove the queue
  pthread_mutex_lock(&lock_queues_download_);
  for (unsigned i = 0, s = tls->other_pipes_waiting.size(); i < s; ++i) {
    int fd_dup = (result >= 0) ? dup(result) : result;
    WritePipe(tls->other_pipes_waiting[i], &fd_dup, sizeof(int));
  }
  tls->other_pipes_waiting.clear();
  queues_download_->erase(checksum);
  pthread_mutex_unlock(&lock_queues_download_);

  return result;
}


/**
 * Returns a read-only file descriptor for a specific catalog entry.
 * After successful call, the file resides in local cache.
 *
 * @param[in] d           Demanded catalog entry
 * @param[in] cvmfs_path  Path of the chunk as seen in cvmfs
 * \return Read-only file descriptor for the file pointing into local cache.
 *         On failure a negative error code.
 */
int FetchDirent(const catalog::DirectoryEntry &d, const string &cvmfs_path) {
  return Fetch(d.checksum(), "", d.size(), cvmfs_path);
}


/**
 * Returns a read-only file descriptor for a specific file chunk
 * After successful call, the file chunk resides in local cache.
 *
 * @param[in] chunk       Demanded file chunk
 * @param[in] cvmfs_path  Path of the full file as seen in cvmfs
 * \return Read-only file descriptor for the file pointing into local cache.
 *         On failure a negative error code.
 */
int FetchChunk(const FileChunk &chunk, const string &cvmfs_path) {
  return Fetch(chunk.content_hash(),
               FileChunk::kCasSuffix,
               chunk.size(),
               cvmfs_path);
}


int64_t GetNumDownloads() {
  return atomic_read64(&num_download_);
}


CatalogManager::CatalogManager(const string &repo_name,
                               const bool ignore_signature)
{
  LogCvmfs(kLogCache, kLogDebug, "constructing cache catalog manager");
  repo_name_ = repo_name;
  ignore_signature_ = ignore_signature;
  offline_mode_ = false;
  loaded_inodes_ = all_inodes_ = 0;
  atomic_init32(&certificate_hits_);
  atomic_init32(&certificate_misses_);
}


/**
 * Specialized initialization that uses a fixed root hash.
 */
bool CatalogManager::InitFixed(const hash::Any &root_hash) {
  LogCvmfs(kLogCatalog, kLogDebug, "Initialize catalog with root hash %s",
           root_hash.ToString().c_str());
  WriteLock();
  bool attached = MountCatalog(PathString("", 0), root_hash, NULL);
  Unlock();

  if (!attached) {
    LogCvmfs(kLogCatalog, kLogDebug, "failed to initialize root catalog");
  }

  return attached;
}


catalog::Catalog *CatalogManager::CreateCatalog(const PathString &mountpoint,
  catalog::Catalog *parent_catalog)
{
  mounted_catalogs_[mountpoint] = loaded_catalogs_[mountpoint];
  loaded_catalogs_.erase(mountpoint);
  return new catalog::Catalog(mountpoint, parent_catalog);
}


/**
 * Triggered when the catalog is attached (db file opened)
 */
void CatalogManager::ActivateCatalog(const catalog::Catalog *catalog) {
  catalog::Counters counters;
  catalog->GetCounters(&counters);
  if (catalog->IsRoot()) {
    all_inodes_ = counters.GetAllEntries();
  }
  loaded_inodes_ += counters.GetSelfEntries();
}


catalog::LoadError CatalogManager::LoadCatalogCas(const hash::Any &hash,
                                                  const string &cvmfs_path,
                                                  std::string *catalog_path)
{
  CallGuard call_guard;
  int64_t size;
  int retval;
  bool pin_retval;

  // Try from cache
  const string cache_path = *cache_path_ + hash.MakePath(1, 2);
  *catalog_path = cache_path + "T";
  retval = rename(cache_path.c_str(), catalog_path->c_str());
  if (retval == 0) {
    LogCvmfs(kLogCache, kLogDebug, "found catalog %s in cache",
             hash.ToString().c_str());

    if (cache_mode_ == kCacheReadWrite) {
      size = GetFileSize(catalog_path->c_str());
      assert(size > 0);
<<<<<<< HEAD
      pin_retval = quota::Pin(hash, uint64_t(size), cvmfs_path);
=======
      pin_retval = quota::Pin(hash, uint64_t(size), cvmfs_path, true);
>>>>>>> ba3e954a
      if (!pin_retval) {
        quota::Remove(hash);
        unlink(catalog_path->c_str());
        LogCvmfs(kLogCache, kLogDebug,
                 "failed to pin cached copy of catalog %s",
                 hash.ToString().c_str());
        return catalog::kLoadNoSpace;
      }
    }
    // Pinned, can be safely renamed
    retval = rename(catalog_path->c_str(), cache_path.c_str());
    *catalog_path = cache_path;
    return catalog::kLoadNew;
  }

  if (cache_mode_ == kCacheReadOnly)
    return catalog::kLoadFail;

  // Download
  string temp_path;
  int catalog_fd = StartTransaction(hash, catalog_path, &temp_path);
  if (catalog_fd < 0)
    return catalog::kLoadFail;

  FILE *catalog_file = fdopen(catalog_fd, "w");
  if (!catalog_file) {
    AbortTransaction(temp_path);
    return catalog::kLoadFail;
  }

  const string url = "/data" + hash.MakePath(1, 2) + "C";
  download::JobInfo download_catalog(&url, true, true, catalog_file, &hash);
  download::Fetch(&download_catalog);
  fclose(catalog_file);
  if (download_catalog.error_code != download::kFailOk) {
    LogCvmfs(kLogCache, kLogDebug | kLogSyslogErr,
             "unable to load catalog with key %s (%d)",
             hash.ToString().c_str(), download_catalog.error_code);
    AbortTransaction(temp_path);
    return catalog::kLoadFail;
  }

  size = GetFileSize(temp_path.c_str());
  assert(size > 0);
  if (uint64_t(size) > quota::GetMaxFileSize()) {
    AbortTransaction(temp_path);
    return catalog::kLoadNoSpace;
  }

  // Instead of commit, manually rename and pin, otherwise there is a race
  pin_retval = quota::Pin(hash, uint64_t(size), cvmfs_path, true);
  if (!pin_retval) {
    AbortTransaction(temp_path);
    return catalog::kLoadNoSpace;
  }

  retval = rename(temp_path.c_str(), catalog_path->c_str());
  if (retval != 0) {
    quota::Remove(hash);
    return catalog::kLoadFail;
  }
  return catalog::kLoadNew;
}


catalog::LoadError CatalogManager::LoadCatalog(const PathString &mountpoint,
                                               const hash::Any &hash,
                                               std::string *catalog_path)
{
  CallGuard call_guard;
  string cvmfs_path = "file catalog at " + repo_name_ + ":" +
    (mountpoint.IsEmpty() ?
      "/" : string(mountpoint.GetChars(), mountpoint.GetLength()));
  bool retval;

  // Load a particular catalog
  if (!hash.IsNull()) {
    cvmfs_path += " (" + hash.ToString() + ")";
    catalog::LoadError load_error = LoadCatalogCas(hash, cvmfs_path,
                                                   catalog_path);
    if (load_error == catalog::kLoadNew)
      loaded_catalogs_[mountpoint] = hash;
    return load_error;
  }

  // Happens only on init/remount, i.e. quota won't delete a cached catalog
  const string checksum_path = (*cache_path_) + "/cvmfschecksum." + repo_name_;
  hash::Any cache_hash;
  uint64_t cache_last_modified = 0;

  // Load local checksum
  FILE *file_checksum = fopen(checksum_path.c_str(), "r");
  char tmp[40];
  if (file_checksum && (fread(tmp, 1, 40, file_checksum) == 40)) {
    cache_hash = hash::Any(hash::kSha1, hash::HexPtr(string(tmp, 40)));
    if (!FileExists("." + cache_hash.MakePath(1, 2))) {
      LogCvmfs(kLogCache, kLogDebug, "found checksum hint without catalog");
      cache_hash = hash::Any();
    } else {
      // Get local last modified time
      char buf_modified;
      string str_modified;
      if ((fread(&buf_modified, 1, 1, file_checksum) == 1) &&
          (buf_modified == 'T'))
      {
        while (fread(&buf_modified, 1, 1, file_checksum) == 1)
          str_modified += string(&buf_modified, 1);
        cache_last_modified = String2Uint64(str_modified);
        LogCvmfs(kLogCache, kLogDebug, "cached copy publish date %s",
                 StringifyTime(cache_last_modified, true).c_str());
      }
    }
  } else {
    LogCvmfs(kLogCache, kLogDebug, "unable to read local checksum");
  }
  if (file_checksum) fclose(file_checksum);

  // Load and verify remote checksum
  manifest::Failures manifest_failure;
  cache::ManifestEnsemble ensemble(this);
  manifest_failure = manifest::Fetch("", repo_name_, cache_last_modified,
                                     &cache_hash, &ensemble);
  if (manifest_failure != manifest::kFailOk) {
    LogCvmfs(kLogCache, kLogDebug, "failed to fetch manifest (%d)",
             manifest_failure);
    if (!cache_hash.IsNull()) {
      // TODO remove code duplication
      if (catalog_path) {
        if (cache_mode_ == kCacheReadWrite) {
          *catalog_path = "." + cache_hash.MakePath(1, 2);
          int64_t size = GetFileSize(*catalog_path);
          assert(size >= 0);
          retval = quota::Pin(cache_hash, uint64_t(size),
<<<<<<< HEAD
                              cvmfs_path);
=======
                              cvmfs_path, true);
>>>>>>> ba3e954a
          if (!retval) {
            LogCvmfs(kLogCache, kLogDebug | kLogSyslogErr,
                     "failed to pin cached root catalog");
            return catalog::kLoadFail;
          }
        }
        loaded_catalogs_[mountpoint] = cache_hash;
        offline_mode_ = true;
        return catalog::kLoadUp2Date;
      }
    }
    return catalog::kLoadFail;
  }

  offline_mode_ = false;
  cvmfs_path += " (" + ensemble.manifest->catalog_hash().ToString() + ")";
  LogCvmfs(kLogCache, kLogDebug, "remote checksum is %s",
           ensemble.manifest->catalog_hash().ToString().c_str());

  // Short way out, use cached copy
  if (ensemble.manifest->catalog_hash() == cache_hash) {
    if (catalog_path) {
      *catalog_path = "." + cache_hash.MakePath(1, 2);
      // quota::Pin is only effective on first load, afterwards it is a NOP
      if (cache_mode_ == kCacheReadWrite) {
        int64_t size = GetFileSize(*catalog_path);
        assert(size >= 0);
        retval = quota::Pin(cache_hash, uint64_t(size),
<<<<<<< HEAD
                            cvmfs_path);
=======
                            cvmfs_path, true);
>>>>>>> ba3e954a
        if (!retval) {
          LogCvmfs(kLogCache, kLogDebug | kLogSyslogErr,
                   "failed to pin cached root catalog");
          return catalog::kLoadFail;
        }
      }
      loaded_catalogs_[mountpoint] = cache_hash;
      return catalog::kLoadUp2Date;
    } else {
      loaded_catalogs_[mountpoint] = cache_hash;
      return catalog::kLoadUp2Date;
    }
  }
  if (!catalog_path)
    return catalog::kLoadNew;

  if (cache_mode_ == kCacheReadOnly)
    return catalog::kLoadFail;

  // Load new catalog
  catalog::LoadError load_retval =
    LoadCatalogCas(ensemble.manifest->catalog_hash(), cvmfs_path, catalog_path);
  if (load_retval != catalog::kLoadNew)
    return load_retval;
  loaded_catalogs_[mountpoint] = ensemble.manifest->catalog_hash();

  // Store new manifest and certificate
  CommitFromMem(ensemble.manifest->certificate(),
                ensemble.cert_buf, ensemble.cert_size,
                "certificate for " + repo_name_);
  int fdchksum = open(checksum_path.c_str(), O_RDWR | O_CREAT | O_TRUNC, 0600);
  if (fdchksum >= 0) {
    string cache_checksum =
      ensemble.manifest->catalog_hash().ToString() +
      "T" + StringifyInt(ensemble.manifest->publish_timestamp());

    file_checksum = fdopen(fdchksum, "w");
    if (file_checksum) {
      if (fwrite(&(cache_checksum[0]), 1, cache_checksum.length(),
                 file_checksum) != cache_checksum.length())
      {
        unlink(checksum_path.c_str());
      }
      fclose(file_checksum);
    } else {
      unlink(checksum_path.c_str());
    }
  } else {
    unlink(checksum_path.c_str());
  }

  return catalog::kLoadNew;
}


void CatalogManager::UnloadCatalog(const catalog::Catalog *catalog) {
  LogCvmfs(kLogCache, kLogDebug, "unloading catalog %s",
           catalog->path().c_str());

  map<PathString, hash::Any>::iterator iter =
    mounted_catalogs_.find(catalog->path());
  assert(iter != mounted_catalogs_.end());

  if (cache_mode_ == kCacheReadWrite)
    quota::Unpin(iter->second);

  mounted_catalogs_.erase(iter);
  catalog::Counters counters;
  catalog->GetCounters(&counters);
  loaded_inodes_ -= counters.GetSelfEntries();
}


void ManifestEnsemble::FetchCertificate(const hash::Any &hash) {
  uint64_t size;
  bool retval = Open2Mem(hash, &cert_buf, &size);
  cert_size = size;
  if (retval)
    atomic_inc32(&catalog_mgr_->certificate_hits_);
  else
    atomic_inc32(&catalog_mgr_->certificate_misses_);
}

}  // namespace cache<|MERGE_RESOLUTION|>--- conflicted
+++ resolved
@@ -698,11 +698,7 @@
     if (cache_mode_ == kCacheReadWrite) {
       size = GetFileSize(catalog_path->c_str());
       assert(size > 0);
-<<<<<<< HEAD
-      pin_retval = quota::Pin(hash, uint64_t(size), cvmfs_path);
-=======
       pin_retval = quota::Pin(hash, uint64_t(size), cvmfs_path, true);
->>>>>>> ba3e954a
       if (!pin_retval) {
         quota::Remove(hash);
         unlink(catalog_path->c_str());
@@ -836,11 +832,7 @@
           int64_t size = GetFileSize(*catalog_path);
           assert(size >= 0);
           retval = quota::Pin(cache_hash, uint64_t(size),
-<<<<<<< HEAD
-                              cvmfs_path);
-=======
                               cvmfs_path, true);
->>>>>>> ba3e954a
           if (!retval) {
             LogCvmfs(kLogCache, kLogDebug | kLogSyslogErr,
                      "failed to pin cached root catalog");
@@ -869,11 +861,7 @@
         int64_t size = GetFileSize(*catalog_path);
         assert(size >= 0);
         retval = quota::Pin(cache_hash, uint64_t(size),
-<<<<<<< HEAD
-                            cvmfs_path);
-=======
                             cvmfs_path, true);
->>>>>>> ba3e954a
         if (!retval) {
           LogCvmfs(kLogCache, kLogDebug | kLogSyslogErr,
                    "failed to pin cached root catalog");

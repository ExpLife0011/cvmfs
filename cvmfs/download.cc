--- conflicted
+++ resolved
@@ -1425,15 +1425,9 @@
   {
     opt_ipv4_only_ = true;
   }
-<<<<<<< HEAD
   resolver_ = dns::NormalResolver::Create(opt_ipv4_only_,
-                                          1 /* retries */, 3000 /* timeout */);
+    kDnsDefaultRetries, kDnsDefaultTimeoutMs);
   assert(resolver_);
-=======
-  resolver = dns::NormalResolver::Create(opt_ipv4_only_,
-    kDnsDefaultRetries, kDnsDefaultTimeoutMs);
-  assert(resolver);
->>>>>>> eb19aa30
 
   // Parsing environment variables
   if (use_system_proxy) {
@@ -1619,11 +1613,10 @@
   const unsigned timeout_ms)
 {
   pthread_mutex_lock(lock_options_);
-<<<<<<< HEAD
   delete resolver_;
   resolver_ = NULL;
   resolver_ =
-    dns::NormalResolver::Create(opt_ipv4_only_, retries, timeout_sec*1000);
+    dns::NormalResolver::Create(opt_ipv4_only_, retries, timeout_ms);
   assert(resolver_);
   pthread_mutex_unlock(lock_options_);
 }
@@ -1632,13 +1625,6 @@
 void DownloadManager::SetIpPreference(dns::IpPreference preference) {
   pthread_mutex_lock(lock_options_);
   opt_ip_preference_ = preference;
-=======
-  delete resolver;
-  resolver = NULL;
-  resolver =
-    dns::NormalResolver::Create(opt_ipv4_only_, retries, timeout_ms);
-  assert(resolver);
->>>>>>> eb19aa30
   pthread_mutex_unlock(lock_options_);
 }
 

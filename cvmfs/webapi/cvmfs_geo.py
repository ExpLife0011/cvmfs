--- conflicted
+++ resolved
@@ -4,12 +4,9 @@
 import bisect
 import socket
 import cvmfs_api
-<<<<<<< HEAD
 import time
 import threading
-=======
 import cvmfs_globals
->>>>>>> 97092178
 
 # TODO(jblomer): we should better sepearate the code that needs the GeoIP
 # dependency from the code that doesn't

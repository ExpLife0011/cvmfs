/**
 * This file is part of the CernVM File System
 *
 * The WritableCatalog class is derived from Catalog.
 * It is used by the WritableCatalogManager on the server side.
 *
 * Catalogs are meant to be thread safe.
 *
 * The main functionality is in:
 *  - AddEntry
 *  - UpdateEntry
 *  - RemoveEntry
 */

#ifndef CVMFS_CATALOG_RW_H_
#define CVMFS_CATALOG_RW_H_

#include <stdint.h>

#include <vector>
#include <string>

#include "catalog.h"

namespace swissknife {
  class CommandMigrate;
}

namespace catalog {

class WritableCatalogManager;

class WritableCatalog : public Catalog {
  friend class WritableCatalogManager;
  friend class swissknife::CommandMigrate; // needed for catalog migrations

 public:
  WritableCatalog(const std::string &path,
                  const hash::Any   &catalog_hash,
                  Catalog           *parent);
  virtual ~WritableCatalog();

  void Transaction();
  void Commit();

  inline bool IsDirty() const { return dirty_; }
  inline bool IsWritable() const { return true; }
  uint32_t GetMaxLinkId() const;

  void AddEntry(const DirectoryEntry &entry, const std::string &entry_path,
                const std::string &parent_path);
  void TouchEntry(const DirectoryEntryBase &entry, const hash::Md5 &path_hash);
  inline void TouchEntry(const DirectoryEntryBase &entry, const std::string &path) {
    TouchEntry(entry, hash::Md5(hash::AsciiPtr(path)));
  }
  void RemoveEntry(const std::string &entry_path);
  void IncLinkcount(const std::string &path_within_group, const int delta);
  void AddFileChunk(const std::string &entry_path, const FileChunk &chunk);
  void RemoveFileChunks(const std::string &entry_path);

  // Creation and removal of catalogs
  void Partition(WritableCatalog *new_nested_catalog);
  void MergeIntoParent();

  // Nested catalog references
  void InsertNestedCatalog(const std::string &mountpoint,
                           Catalog *attached_reference,
                           const hash::Any content_hash);
  void UpdateNestedCatalog(const std::string &path, const hash::Any &hash);
  void RemoveNestedCatalog(const std::string &mountpoint,
                           Catalog **attached_reference);

  void UpdateLastModified();
  void IncrementRevision();
  void SetRevision(const uint64_t new_revision);
  void SetPreviousRevision(const hash::Any &hash);

 protected:
  sqlite::DbOpenMode DatabaseOpenMode() const {
    return sqlite::kDbOpenReadWrite;
  }

  void UpdateEntry(const DirectoryEntry &entry, const hash::Md5 &path_hash);
  inline void UpdateEntry(const DirectoryEntry &entry, const std::string &path) {
    UpdateEntry(entry, hash::Md5(hash::AsciiPtr(path)));
  }

  inline void AddEntry(const DirectoryEntry &entry, const std::string &path) {
    AddEntry(entry, path, GetParentPath(path));
  }

  void InitPreparedStatements();
  void FinalizePreparedStatements();

  inline WritableCatalog* GetWritableParent() const {
    Catalog *parent = this->parent();
    assert(parent->IsWritable());
    return static_cast<WritableCatalog *>(parent);
  }

 private:
  SqlDirentInsert     *sql_insert_;
  SqlDirentUnlink     *sql_unlink_;
  SqlDirentTouch      *sql_touch_;
  SqlDirentUpdate     *sql_update_;
  SqlChunkInsert      *sql_chunk_insert_;
  SqlChunksRemove     *sql_chunks_remove_;
  SqlChunksCount      *sql_chunks_count_;
  SqlMaxHardlinkGroup *sql_max_link_id_;
  SqlIncLinkcount     *sql_inc_linkcount_;

  bool dirty_;  /**< Indicates if the catalog has been changed */

  DeltaCounters delta_counters_;

  inline void SetDirty() {
    if (!dirty_)
      Transaction();
    dirty_ = true;
  }

  // Helpers for nested catalog creation and removal
  void MakeTransitionPoint(const std::string &mountpoint);
  void MakeNestedRoot();
  inline void MoveToNested(const std::string dir_structure_root,
                           WritableCatalog *new_nested_catalog,
                           std::vector<std::string> *grand_child_mountpoints) {
    MoveToNestedRecursively(dir_structure_root,
                            new_nested_catalog,
                            grand_child_mountpoints);
  }
  void MoveToNestedRecursively(const std::string dir_structure_root,
                             WritableCatalog *new_nested_catalog,
                             std::vector<std::string> *grand_child_mountpoints);
  void MoveCatalogsToNested(const std::vector<std::string> &nested_catalogs,
                            WritableCatalog *new_nested_catalog);
  void MoveFileChunksToNested(const std::string  &full_path,
                              WritableCatalog    *new_nested_catalog);

  void CopyToParent();
  void CopyCatalogsToParent();

  void UpdateCounters() const;
<<<<<<< HEAD
  bool UpdateCounter(      SqlUpdateCounter &sql,
                     const std::string      &counter_name,
                     const int64_t           delta) const;
=======
>>>>>>> 442d01e4
};  // class WritableCatalog

typedef std::vector<WritableCatalog *> WritableCatalogList;

WritableCatalog *AttachFreelyRw(const std::string &root_path,
                                const std::string &file,
                                const hash::Any   &catalog_hash);

}  // namespace catalog

#endif  // CVMFS_CATALOG_RW_H_<|MERGE_RESOLUTION|>--- conflicted
+++ resolved
@@ -141,12 +141,6 @@
   void CopyCatalogsToParent();
 
   void UpdateCounters() const;
-<<<<<<< HEAD
-  bool UpdateCounter(      SqlUpdateCounter &sql,
-                     const std::string      &counter_name,
-                     const int64_t           delta) const;
-=======
->>>>>>> 442d01e4
 };  // class WritableCatalog
 
 typedef std::vector<WritableCatalog *> WritableCatalogList;
